--- conflicted
+++ resolved
@@ -197,11 +197,6 @@
     """
 
     # Initialize the class. Gather the data and labels.
-<<<<<<< HEAD
-    def __init__(self, plot_func, xlabel='', ylabel='',
-                 titles=([' '] * 10000), n_rows=1,
-                 n_cols=1, figsize=(8, 6), combine_rows=[], **kwargs):
-=======
     def __init__(
         self,
         plot_func,
@@ -214,7 +209,7 @@
         combine_rows=[],
         **kwargs,
     ):
->>>>>>> 5b4b432b
+
         self.plot_func = plot_func
         self.xlabel = xlabel
         self.ylabel = ylabel
