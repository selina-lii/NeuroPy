from artifactDetect import findartifact
from behavior import behavior_epochs
from decoders import DecodeBehav
from eventCorr import event_event
from getPosition import ExtractPosition
from getSpikes import Spikes
from lfpEvent import Hswa, Ripple, Spindle, Theta, Gamma
from MakePrmKlusta import makePrmPrb
from parsePath import Recinfo
from pfPlot import pf
from replay import Replay
from sessionUtil import SessionUtil
from sleepDetect import SleepScore
from spkEvent import PBE, LocalSleep
from viewerData import SessView


class processData:
    def __init__(self, basepath):
        """Make sure to enter in the tracking scale factor if you have used a properly sized wand to optitrack calibration"""
        self.recinfo = Recinfo(basepath)

        self.position = ExtractPosition(self.recinfo)
        self.epochs = behavior_epochs(self.recinfo)
        self.artifact = findartifact(self.recinfo)
        self.makePrmPrb = makePrmPrb(self.recinfo)
        self.utils = SessionUtil(self.recinfo)

        self.spikes = Spikes(self.recinfo)
        self.brainstates = SleepScore(self.recinfo)
        self.swa = Hswa(self.recinfo)
        self.theta = Theta(self.recinfo)
        self.spindle = Spindle(self.recinfo)
        self.gamma = Gamma(self.recinfo)
        self.ripple = Ripple(self.recinfo)
        self.placefield = pf(self.recinfo)
        self.replay = Replay(self.recinfo)
        self.decode = DecodeBehav(self.recinfo)
        self.localsleep = LocalSleep(self.recinfo)
        self.viewdata = SessView(self.recinfo)
        self.pbe = PBE(self.recinfo)

        self.eventpsth = event_event()

    def __repr__(self) -> str:
        return f"{self.__class__.__name__}({self.recinfo.session.sessionName})"

#test
if __name__ == "__main__":
<<<<<<< HEAD
    sess = processData('/data/Working/Opto/Jackie671/Jackie_3well_Day4/Jackie_UTRACK_combined')
    sess.placefield.pf2d.compute(gridbin=2, speed_thresh=10)
    sess.placefield.pf2d.plot_all(4)
=======
    sess = processData(
        r"C:\Users\Nat\Documents\UM\Working\Opto\Jackie671\Jackie_3well_day4\Jackie_UTRACK_combined"
    )
    sess.position.getPosition(method="from_files", scale=4.0)
>>>>>>> eb333e70
pass<|MERGE_RESOLUTION|>--- conflicted
+++ resolved
@@ -47,14 +47,8 @@
 
 #test
 if __name__ == "__main__":
-<<<<<<< HEAD
     sess = processData('/data/Working/Opto/Jackie671/Jackie_3well_Day4/Jackie_UTRACK_combined')
     sess.placefield.pf2d.compute(gridbin=2, speed_thresh=10)
     sess.placefield.pf2d.plot_all(4)
-=======
-    sess = processData(
-        r"C:\Users\Nat\Documents\UM\Working\Opto\Jackie671\Jackie_3well_day4\Jackie_UTRACK_combined"
-    )
-    sess.position.getPosition(method="from_files", scale=4.0)
->>>>>>> eb333e70
+
 pass