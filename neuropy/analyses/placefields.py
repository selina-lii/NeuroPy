from copy import deepcopy

import matplotlib.pyplot as plt
import numpy as np
from matplotlib.gridspec import GridSpec
import pandas as pd
from scipy.ndimage import gaussian_filter, gaussian_filter1d, interpolation
from neuropy.core.epoch import Epoch
from neuropy.core.neurons import Neurons
from neuropy.core.position import Position
from neuropy.core.ratemap import Ratemap

from neuropy.plotting.figure import pretty_plot
from neuropy.plotting.mixins.placemap_mixins import PfnDPlottingMixin
from neuropy.utils.misc import is_iterable

# from pyphoplacecellanalysis.General.Configs.DynamicConfigs import PlottingConfig, InteractivePlaceCellConfig
from neuropy.utils.mixins.diffable import DiffableObject # for compute_placefields_as_needed type-hinting

# from .. import core
# import neuropy.core as core
from .. import plotting
from neuropy.utils.mixins.print_helpers import SimplePrintable, OrderedMeta


class PlacefieldComputationParameters(SimplePrintable, DiffableObject, metaclass=OrderedMeta):
    """A simple wrapper object for parameters used in placefield calcuations"""
    decimal_point_character=","
    param_sep_char='-'
    variable_names=['speed_thresh', 'grid_bin', 'smooth', 'frate_thresh']
    variable_inline_names=['speedThresh', 'gridBin', 'smooth', 'frateThresh']
    variable_inline_names=['speedThresh', 'gridBin', 'smooth', 'frateThresh']
    
    def __init__(self, speed_thresh=3, grid_bin=2, smooth=2, frate_thresh=1, **kwargs):
        self.speed_thresh = speed_thresh
<<<<<<< HEAD
        if not isinstance(grid_bin, (tuple, list)):
            grid_bin = (grid_bin, grid_bin) # make it into a 2 element tuple
        self.grid_bin = grid_bin
        if not isinstance(smooth, (tuple, list)):
            smooth = (smooth, smooth) # make it into a 2 element tuple
        self.smooth = smooth
        self.frate_thresh = frate_thresh
        
        # Dump all arguments into parameters.
        for key, value in kwargs.items():
            setattr(self, key, value)
                

    @property
    def grid_bin_1D(self):
        """The grid_bin_1D property."""
        if np.isscalar(self.grid_bin):
            return self.grid_bin
=======

    def estimate_theta_phases(self, signal: core.Signal):
        """Calculates phase of spikes computed for placefields

        Parameters
        ----------
        theta_chan : int
            lfp channel to use for calculating theta phases
        """
        assert signal.n_channels == 1, "signal should have only a single trace"
        sig_t = signal.time
        thetaparam = ThetaParams(signal.traces, fs=signal.sampling_rate)

        phase = []
        for spiketrain in self.ratemap_spkitrains:
            phase.append(np.interp(spiketrain, sig_t, thetaparam.angle))

        self.ratemap_spiketrains_phases = phase

    def plot_with_phase(
        self, ax=None, normalize=True, stack=True, cmap="tab20b", subplots=(5, 8)
    ):
        cmap = mpl.cm.get_cmap(cmap)

        mapinfo = self.ratemaps

        ratemaps = mapinfo["ratemaps"]
        if normalize:
            ratemaps = [map_ / np.max(map_) for map_ in ratemaps]
        phases = mapinfo["phases"]
        position = mapinfo["pos"]
        nCells = len(ratemaps)
        bin_cntr = self.bin[:-1] + np.diff(self.bin).mean() / 2

        def plot_(cell, ax, axphase):
            color = cmap(cell / nCells)
            if subplots is None:
                ax.clear()
                axphase.clear()
            ax.fill_between(bin_cntr, 0, ratemaps[cell], color=color, alpha=0.3)
            ax.plot(bin_cntr, ratemaps[cell], color=color, alpha=0.2)
            ax.set_xlabel("Position (cm)")
            ax.set_ylabel("Normalized frate")
            ax.set_title(
                " ".join(filter(None, ("Cell", str(cell), self.run_dir.capitalize())))
            )
            if normalize:
                ax.set_ylim([0, 1])
            axphase.scatter(position[cell], phases[cell], c="k", s=0.6)
            if stack:  # double up y-axis as is convention for phase precession plots
                axphase.scatter(position[cell], phases[cell] + 360, c="k", s=0.6)
            axphase.set_ylabel(r"$\theta$ Phase")

        if ax is None:

            if subplots is None:
                _, gs = plotting.Fig().draw(grid=(1, 1), size=(10, 5))
                ax = plt.subplot(gs[0])
                ax.spines["right"].set_visible(True)
                axphase = ax.twinx()
                widgets.interact(
                    plot_,
                    cell=widgets.IntSlider(
                        min=0,
                        max=nCells - 1,
                        step=1,
                        description="Cell ID:",
                    ),
                    ax=widgets.fixed(ax),
                    axphase=widgets.fixed(axphase),
                )
            else:
                _, gs = plotting.Fig().draw(grid=subplots, size=(15, 10))
                for cell in range(nCells):
                    ax = plt.subplot(gs[cell])
                    axphase = ax.twinx()
                    plot_(cell, ax, axphase)

        return ax

    def plot_ratemaps(self, ax=None, pad=2, normalize=False, sortby=None, cmap="tab20b"):
        # returns: ax , sort_ind, colors
        return plotting.plot_ratemap(self.ratemap, normalize_tuning_curve=True)

    def plot_raw(self, ax=None, subplots=(8, 9)):
        return plotting.plot_raw(ax=ax, subplots=subplots)



class Pf2D:
    def __init__(
        self,
        neurons: core.Neurons,
        position: core.Position,
        epochs: core.Epoch = None,
        frate_thresh=1,
        speed_thresh=5,
        grid_bin=1,
        smooth=1,
    ):
        """computes 2d place field using (x,y) coordinates. It always computes two place maps with and
        without speed thresholds.

        Parameters
        ----------
        track_name : str
            name of track
        direction : forward, backward or None
            direction of running, by default None which means direction is ignored
        grid_bin : int
            bin size of position bining, by default 5
        speed_thresh : int
            speed threshold for calculating place field
        """

        # assert position.ndim < 2, "Only 2+ dimensional position are acceptable"
        spiketrains = neurons.spiketrains
        neuron_ids = neurons.neuron_ids
        n_neurons = neurons.n_neurons
        position_srate = position.sampling_rate
        x = position.x
        y = position.y
        t = position.time
        t_start = position.t_start
        t_stop = position.t_stop

        xbin = np.arange(min(x), max(x) + grid_bin, grid_bin)  # binning of x position
        ybin = np.arange(min(y), max(y) + grid_bin, grid_bin)  # binning of y position

        diff_posx = np.diff(x)
        diff_posy = np.diff(y)
        speed = np.sqrt(diff_posx ** 2 + diff_posy ** 2) / (1 / position_srate)
        speed = gaussian_filter1d(speed, sigma=smooth)
        
        spk_pos, spk_t, tuning_maps = [], [], []

        # ------ if direction then restrict to those epochs --------
        if epochs is not None:
            assert isinstance(epochs, core.Epoch), "epochs should be core.Epoch object"
            # print(f" using {run_dir} running only")
            spks = [
                np.concatenate(
                    [
                        spktrn[(spktrn > epc.start) & (spktrn < epc.stop)]
                        for epc in epochs.to_dataframe().itertuples()
                    ]
                )
                for spktrn in spiketrains
            ]
            # changing x, speed, time to only run epochs so occupancy map is consistent with that
            indx = np.concatenate(
                [
                    np.where((t > epc.start) & (t < epc.stop))[0]
                    for epc in epochs.to_dataframe().itertuples()
                ]
            )
            x = x[indx]
            y = y[indx]
            speed = speed[indx]
            t = t[indx]

            # --- occupancy map calculation -----------
            # NRK todo: might need to normalize occupancy so sum adds up to 1
            occupancy = np.histogram2d(x, y, bins=(xbin, ybin))[0]
            occupancy = occupancy / position_srate + 10e-16  # converting to seconds
            occupancy = gaussian_filter(occupancy, sigma=smooth) # 2d gaussian filter
            

            for cell in spks:
                spk_spd = np.interp(cell, t, speed)
                spk_x = np.interp(cell, t, x)
                spk_y = np.interp(cell, t, y)
                spk_pos.append([spk_x, spk_y])
                spk_t.append(cell)

                # tuning curve calculation:               
                tuning_maps.append(
                    gaussian_filter(np.histogram2d(spk_x, spk_y, bins=(xbin, ybin))[0], sigma=smooth)
                    / occupancy
                )

        else:
            # --- speed thresh occupancy----

            spks = [
                spktrn[(spktrn > t_start) & (spktrn < t_stop)] for spktrn in spiketrains
            ]
            dt = t[1] - t[0]
            indx = np.where(speed / dt > speed_thresh)[0]
            x, y, speed, t = x[indx], y[indx], speed[indx], t[indx]
            
            # --- occupancy map calculation -----------
            # NRK todo: might need to normalize occupancy so sum adds up to 1
            occupancy = np.histogram2d(x, y, bins=(xbin, ybin))[0]
            occupancy = occupancy / position_srate + 10e-16  # converting to seconds
            occupancy = gaussian_filter(occupancy, sigma=smooth) # 2d gaussian filter
            
            for cell in spks:
                spk_spd = np.interp(cell, t, speed)
                spk_x = np.interp(cell, t, x)
                spk_y = np.interp(cell, t, y)

                # speed threshold
                spd_ind = np.where(spk_spd > speed_thresh)[0]
                spk_pos.append([spk_x[spd_ind], spk_y[spd_ind]])
                spk_t.append(cell[spd_ind])

                # tuning curve calculation:
                tuning_maps.append(
                    gaussian_filter(np.histogram2d(spk_x, spk_y, bins=(xbin, ybin))[0], sigma=smooth)
                    / occupancy
                )
                

        # ---- cells with peak frate abouve thresh ------
        thresh_neurons_indx = [
            neuron_indx
            for neuron_indx in range(n_neurons)
            if np.max(tuning_maps[neuron_indx]) > frate_thresh
        ]

        get_elem = lambda list_: [list_[_] for _ in thresh_neurons_indx]

        tuning_maps = get_elem(tuning_maps)
        tuning_maps = np.asarray(tuning_maps)
        self.ratemap = core.Ratemap(
            tuning_maps, xbin=xbin, ybin=ybin, neuron_ids=get_elem(neuron_ids)
        )
        self.ratemap_spiketrains = get_elem(spk_t)
        self.ratemap_spiketrains_pos = get_elem(spk_pos)
        self.occupancy = occupancy
        self.frate_thresh = frate_thresh
        self.speed_thresh = speed_thresh

    @property
    def spk_pos(self):
        return self.ratemap_spiketrains_pos
    
    @property
    def cell_ids(self):
        return self.ratemap.neuron_ids
    

    def plotMap(self, subplots=(10, 8), figsize=(6, 10), fignum=None):
        """Plots heatmaps of placefields with peak firing rate

        Parameters
        ----------
        speed_thresh : bool, optional
            [description], by default False
        subplots : tuple, optional
            number of cells within each figure window. If cells exceed the number of subplots, then cells are plotted in successive figure windows of same size, by default (10, 8)
        fignum : int, optional
            figure number to start from, by default None
        """

        map_use, thresh = self.ratemap.tuning_curves, self.speed_thresh

        nCells = len(map_use)
        nfigures = nCells // np.prod(subplots) + 1

        if fignum is None:
            if f := plt.get_fignums():
                fignum = f[-1] + 1
            else:
                fignum = 1

        figures, gs = [], []
        for fig_ind in range(nfigures):
            fig = plt.figure(fignum + fig_ind, figsize=figsize, clear=True)
            gs.append(GridSpec(subplots[0], subplots[1], figure=fig))
            fig.subplots_adjust(hspace=0.4)
            fig.suptitle(
                "Place maps with peak firing rate (speed_threshold = "
                + str(thresh)
                + ")"
            )
            figures.append(fig)

        for cell, pfmap in enumerate(map_use):
            ind = cell // np.prod(subplots)
            subplot_ind = cell % np.prod(subplots)
            ax1 = figures[ind].add_subplot(gs[ind][subplot_ind])
            im = ax1.pcolorfast(
                self.ratemap.xbin,
                self.ratemap.ybin,
                np.rot90(np.fliplr(pfmap)) / np.max(pfmap),
                cmap="jet",
                vmin=0,
            )  # rot90(flipud... is necessary to match plotRaw configuration.
            # max_frate =
            ax1.axis("off")
            ax1.set_title(
                f"Cell {self.ratemap.neuron_ids[cell]} \n{round(np.nanmax(pfmap),2)} Hz"
            )

            # cbar_ax = fig.add_axes([0.9, 0.3, 0.01, 0.3])
            # cbar = fig.colorbar(im, cax=cbar_ax)
            # cbar.set_label("firing rate (Hz)")
            
        return figures, gs

    def plotRaw(self,
        subplots=(10, 8),
        fignum=None,
        alpha=0.5,
        label_cells=False,
        ax=None,
        clus_use=None,
    ):
        if ax is None:
            fig = plt.figure(fignum, figsize=(6, 10))
            gs = GridSpec(subplots[0], subplots[1], figure=fig)
            # fig.subplots_adjust(hspace=0.4)
        else:
            assert len(ax) == len(
                clus_use
            ), "Number of axes must match number of clusters to plot"
            fig = ax[0].get_figure()

        # spk_pos_use = self.spk_pos
        spk_pos_use = self.ratemap_spiketrains_pos

        if clus_use is not None:
            spk_pos_tmp = spk_pos_use
            spk_pos_use = []
            [spk_pos_use.append(spk_pos_tmp[a]) for a in clus_use]

        for cell, (spk_x, spk_y) in enumerate(spk_pos_use):
            if ax is None:
                ax1 = fig.add_subplot(gs[cell])
            else:
                ax1 = ax[cell]
            ax1.plot(self.x, self.y, color="#d3c5c5")
            ax1.plot(spk_x, spk_y, ".r", markersize=0.8, color=[1, 0, 0, alpha])
            ax1.axis("off")
            if label_cells:
                # Put info on title
                info = self.cell_ids[cell]
                ax1.set_title(f"Cell {info}")

        fig.suptitle(
            f"Place maps for cells with their peak firing rate (frate thresh={self.peak_frate},speed_thresh={self.speed_thresh})"
        )

    def plotRaw_v_time(self, cellind, speed_thresh=False, alpha=0.5, ax=None):
        if ax is None:
            fig, ax = plt.subplots(2, 1, sharex=True)
            fig.set_size_inches([23, 9.7])

        # plot trajectories
        for a, pos, ylabel in zip(
            ax, [self.x, self.y], ["X position (cm)", "Y position (cm)"]
        ):
            a.plot(self.t, pos)
            a.set_xlabel("Time (seconds)")
            a.set_ylabel(ylabel)
            pretty_plot(a)

        # Grab correct spike times/positions
        if speed_thresh:
            spk_pos_, spk_t_ = self.run_spk_pos, self.run_spk_t
        else:
            spk_pos_, spk_t_ = self.spk_pos, self.spk_t

        # plot spikes on trajectory
        for a, pos in zip(ax, spk_pos_[cellind]):
            a.plot(spk_t_[cellind], pos, "r.", color=[1, 0, 0, alpha])

        # Put info on title
        ipbool = self._obj.spikes.pyrid[cellind] == self._obj.spikes.info.index
        info = self._obj.spikes.info.iloc[ipbool]
        ax[0].set_title(
            "Cell "
            + str(info["id"])
            + ": q = "
            + str(info["q"])
            + ", speed_thresh="
            + str(self.speed_thresh)
        )

    def plot_all(self, cellind, speed_thresh=True, alpha=0.4, fig=None):
        if fig is None:
            fig_use = plt.figure(figsize=[28.25, 11.75])
        else:
            fig_use = fig
        gs = GridSpec(2, 4, figure=fig_use)
        ax2d = fig_use.add_subplot(gs[0, 0])
        axccg = np.asarray(fig_use.add_subplot(gs[1, 0]))
        axx = fig_use.add_subplot(gs[0, 1:])
        axy = fig_use.add_subplot(gs[1, 1:], sharex=axx)

        self.plotRaw(speed_thresh=speed_thresh, clus_use=[cellind], ax=[ax2d])
        self.plotRaw_v_time(
            cellind, speed_thresh=speed_thresh, ax=[axx, axy], alpha=alpha
        )
        self._obj.spikes.plot_ccg(clus_use=[cellind], type="acg", ax=axccg)

        return fig_use





class PF2d:
    def __init__(self, basepath, **kwargs):
        if isinstance(basepath, Recinfo):
            self._obj = basepath
>>>>>>> 3c037a28
        else:
            return self.grid_bin[0]

<<<<<<< HEAD
    @property
    def smooth_1D(self):
        """The smooth_1D property."""
        if np.isscalar(self.smooth):
            return self.smooth
        else:
            return self.smooth[0]

    def _unlisted_parameter_strings(self):
        """ returns the string representations of all key/value pairs that aren't normally defined. """
        # Dump all arguments into parameters.
        out_list = []
        for key, value in self.__dict__.items():
            if (key is not None) and (key not in PlacefieldComputationParameters.variable_names):
                if value is None:
                    out_list.append(f"{key}_None")
                elif isinstance(value, float):
                    out_list.append(f"{key}_{value:.2f}")
                else:
                    try:
                        out_list.append(f"{key}_{value}")
                    # except TypeError as e:
                    #     print(f'TypeError: {e}. type(value): {type(value)}')
                    #     print(f'self.__dict__: {self.__dict__}')
                    #     # print(f"{key}_{value}")
                    #     # raise e
                    #     out_list.append(f"{key}_{type(value)}")
                    except Exception as e:
                        print(f'UNEXPECTED_EXCEPTION: {e}')
                        print(f'self.__dict__: {self.__dict__}')
                        raise e

        return out_list
        
    
    def str_for_filename(self, is_2D):
        extras_strings = self._unlisted_parameter_strings()
        if is_2D:
            return '-'.join([f"speedThresh_{self.speed_thresh:.2f}", f"gridBin_{self.grid_bin[0]:.2f}_{self.grid_bin[1]:.2f}", f"smooth_{self.smooth[0]:.2f}_{self.smooth[1]:.2f}", f"frateThresh_{self.frate_thresh:.2f}", *extras_strings])
            # return "speedThresh_{:.2f}-gridBin_{:.2f}_{:.2f}-smooth_{:.2f}_{:.2f}-frateThresh_{:.2f}".format(self.speed_thresh, self.grid_bin[0], self.grid_bin[1], self.smooth[0], self.smooth[1], self.frate_thresh)
            # return f"speedThresh_{self.speed_thresh:.2f}-gridBin_{self.grid_bin[0]:.2f}_{self.grid_bin[1]:.2f}-smooth_{self.smooth[0]:.2f}_{self.smooth[1]:.2f}-frateThresh_{self.frate_thresh:.2f}"
=======
## Old:
class PF2d:
    # def __init__(self, basepath, **kwargs):
    #     if isinstance(basepath, Recinfo):
    #         self._obj = basepath
    #     else:
    #         self._obj = Recinfo(basepath)

    def __init__(self, period, spikes, cell_ids, x, y, t, trackingRate, gridbin=10, speed_thresh=5, frate_thresh=1, smooth=2):
        self.perform_compute(period, spikes, cell_ids, x, y, t, trackingRate, gridbin, speed_thresh, frate_thresh, smooth)            
            
    def compute(self, period, spikes=None, gridbin=10, speed_thresh=5, frate_thresh=1, smooth=2):
        """Calculates 2D placefields

        Parameters
        ----------
        period : list/array
            in seconds, time period between which placefields are calculated
        gridbin : int, optional
            bin size of grid in centimeters, by default 10
        speed_thresh : int, optional
            speed threshold in cm/s, by default 10 cm/s

        Returns
        -------
        [type]
            [description]
        """
        assert len(period) == 2, "period should have length 2"
        position = ExtractPosition(self._obj)
        # ------ Cell selection ---------
        if spikes is None:
            spike_info = Spikes(self._obj)
            spikes = spike_info.pyr
            cell_ids = spike_info.pyrid
        else:
            cell_ids = np.arange(len(spikes))

        # ----- Position---------
        xcoord = position.x
        ycoord = position.y
        time = position.t
        trackingRate = position.tracking_sRate

        ind_maze = np.where((time > period[0]) & (time < period[1]))
        x = xcoord[ind_maze]
        y = ycoord[ind_maze]
        t = time[ind_maze]
        
        return self.perform_compute(period, spikes, cell_ids, x, y, t, trackingRate, gridbin=gridbin, speed_thresh=speed_thresh, frate_thresh=frate_thresh, smooth=smooth)        
        
    # x, y, t, trackingRate
    def perform_compute(self, period, spikes, cell_ids, x, y, t, trackingRate, gridbin=10, speed_thresh=5, frate_thresh=1, smooth=2):
        nCells = len(spikes)
        
        x_grid = np.arange(min(x), max(x) + gridbin, gridbin)
        y_grid = np.arange(min(y), max(y) + gridbin, gridbin)
        # x_, y_ = np.meshgrid(x_grid, y_grid)

        diff_posx = np.diff(x)
        diff_posy = np.diff(y)

        speed = np.sqrt(diff_posx ** 2 + diff_posy ** 2) / (1 / trackingRate)
        speed = gaussian_filter1d(speed, sigma=smooth)

        dt = t[1] - t[0]
        running = np.where(speed / dt > speed_thresh)[0]

        x_thresh = x[running]
        y_thresh = y[running]
        t_thresh = t[running]

        def make_pfs(t_, x_, y_, spkAll_, occupancy_, speed_thresh_, maze_, x_grid_, y_grid_):
            maps, spk_pos, spk_t = [], [], []
            for cell in spkAll_:
                # assemble spikes and position data
                spk_maze = cell[np.where((cell > maze_[0]) & (cell < maze_[1]))]
                spk_speed = np.interp(spk_maze, t_[1:], speed)
                spk_y = np.interp(spk_maze, t_, y_)
                spk_x = np.interp(spk_maze, t_, x_)

                # speed threshold
                spd_ind = np.where(spk_speed > speed_thresh_)
                # spk_spd = spk_speed[spd_ind]
                spk_x = spk_x[spd_ind]
                spk_y = spk_y[spd_ind]

                # Calculate maps
                spk_map = np.histogram2d(spk_x, spk_y, bins=(x_grid_, y_grid_))[0]
                spk_map = gaussian_filter(spk_map, sigma=smooth)
                maps.append(spk_map / occupancy_)

                spk_t.append(spk_maze[spd_ind])
                spk_pos.append([spk_x, spk_y])

            return maps, spk_pos, spk_t

        # --- occupancy map calculation -----------
        # NRK todo: might need to normalize occupancy so sum adds up to 1
        occupancy = np.histogram2d(x_thresh, y_thresh, bins=(x_grid, y_grid))[0]
        occupancy = occupancy / trackingRate + 10e-16  # converting to seconds
        occupancy = gaussian_filter(occupancy, sigma=2) # 2d gaussian filter

        maps, spk_pos, spk_t = make_pfs(t, x, y, spikes, occupancy, speed_thresh, period, x_grid, y_grid)

        # ---- cells with peak frate abouve thresh ------
        good_cells_indx = [
            cell_indx
            for cell_indx in range(nCells)
            if np.max(maps[cell_indx]) > frate_thresh
        ]

        get_elem = lambda list_: [list_[_] for _ in good_cells_indx]

        # tuning_curve  ->  spk_pos
        # neuron_indx   ->  cell_indx
        # thresh_neurons_indx   ->  good_cells_indx
        self.spk_pos = get_elem(spk_pos)
        self.spk_t = get_elem(spk_t)
        self.ratemaps = get_elem(maps)
        self.cell_ids = cell_ids[good_cells_indx]
        self.occupancy = occupancy
        self.speed = speed
        self.x = x
        self.y = y
        self.t = t
        self.xgrid = x_grid
        self.ygrid = y_grid
        self.gridbin = gridbin
        self.speed_thresh = speed_thresh
        self.period = period
        self.frate_thresh = frate_thresh
        self.mesh = np.meshgrid(
            self.xgrid[:-1] + self.gridbin / 2,
            self.ygrid[:-1] + self.gridbin / 2,
        )
        ngrid_centers_x = self.mesh[0].size
        ngrid_centers_y = self.mesh[1].size
        x_center = np.reshape(self.mesh[0], [ngrid_centers_x, 1], order="F")
        y_center = np.reshape(self.mesh[1], [ngrid_centers_y, 1], order="F")
        xy_center = np.hstack((x_center, y_center))
        self.gridcenter = xy_center.T

    def plotMap(self, subplots=(7, 4), fignum=None):
        """Plots heatmaps of placefields with peak firing rate

        Parameters
        ----------
        speed_thresh : bool, optional
            [description], by default False
        subplots : tuple, optional
            number of cells within each figure window. If cells exceed the number of subplots, then cells are plotted in successive figure windows of same size, by default (10, 8)
        fignum : int, optional
            figure number to start from, by default None
        """

        map_use, thresh = self.ratemaps, self.speed_thresh

        nCells = len(map_use)
        nfigures = nCells // np.prod(subplots) + 1

        if fignum is None:
            if f := plt.get_fignums():
                fignum = f[-1] + 1
            else:
                fignum = 1

        figures, gs = [], []
        for fig_ind in range(nfigures):
            fig = plt.figure(fignum + fig_ind, figsize=(6, 10), clear=True)
            gs.append(GridSpec(subplots[0], subplots[1], figure=fig))
            fig.subplots_adjust(hspace=0.4)
            fig.suptitle(
                "Place maps with peak firing rate (speed_threshold = "
                + str(thresh)
                + ")"
            )
            figures.append(fig)

        for cell, pfmap in enumerate(map_use):
            ind = cell // np.prod(subplots)
            subplot_ind = cell % np.prod(subplots)
            ax1 = figures[ind].add_subplot(gs[ind][subplot_ind])
            im = ax1.pcolorfast(
                self.xgrid,
                self.ygrid,
                np.rot90(np.fliplr(pfmap)) / np.max(pfmap),
                cmap="jet",
                vmin=0,
            )  # rot90(flipud... is necessary to match plotRaw configuration.
            # max_frate =
            ax1.axis("off")
            ax1.set_title(
                f"Cell {self.cell_ids[cell]} \n{round(np.nanmax(pfmap),2)} Hz"
            )

            # cbar_ax = fig.add_axes([0.9, 0.3, 0.01, 0.3])
            # cbar = fig.colorbar(im, cax=cbar_ax)
            # cbar.set_label("firing rate (Hz)")

    def plotRaw(self,
        subplots=(10, 8),
        fignum=None,
        alpha=0.5,
        label_cells=False,
        ax=None,
        clus_use=None,
    ):
        if ax is None:
            fig = plt.figure(fignum, figsize=(6, 10))
            gs = GridSpec(subplots[0], subplots[1], figure=fig)
            # fig.subplots_adjust(hspace=0.4)
>>>>>>> 3c037a28
        else:
            return '-'.join([f"speedThresh_{self.speed_thresh:.2f}", f"gridBin_{self.grid_bin_1D:.2f}", f"smooth_{self.smooth_1D:.2f}", f"frateThresh_{self.frate_thresh:.2f}", *extras_strings])
            # return f"speedThresh_{self.speed_thresh:.2f}-gridBin_{self.grid_bin_1D:.2f}-smooth_{self.smooth_1D:.2f}-frateThresh_{self.frate_thresh:.2f}"
        
    def str_for_display(self, is_2D):
        """ For rendering in a title, etc """
        extras_string = ', '.join(self._unlisted_parameter_strings())
        if is_2D:
            return f"(speedThresh_{self.speed_thresh:.2f}, gridBin_{self.grid_bin[0]:.2f}_{self.grid_bin[1]:.2f}, smooth_{self.smooth[0]:.2f}_{self.smooth[1]:.2f}, frateThresh_{self.frate_thresh:.2f})" + extras_string
        else:
            return f"(speedThresh_{self.speed_thresh:.2f}, gridBin_{self.grid_bin_1D:.2f}, smooth_{self.smooth_1D:.2f}, frateThresh_{self.frate_thresh:.2f})" + extras_string

    @classmethod
    def _build_formatted_str_for_output(cls, dict_items, param_sep_char, key_val_sep_char) -> str:
        with np.printoptions(precision=3, suppress=True, threshold=5):
            properties_key_val_list = []
            for (name, val) in dict_items.items():
                try:
                    curr_string = f'{name}{key_val_sep_char}{np.array(val)}'
                except TypeError:
                    curr_string = f'{name}{key_val_sep_char}err'     
                properties_key_val_list.append(curr_string)
            # properties_key_val_list = [f'{name}{key_val_sep_char}{np.array(val)}' for (name, val) in dict_items.items()]
        
        return param_sep_char.join(properties_key_val_list)

    

    def str_for_attributes_list_display(self, param_sep_char='\n', key_val_sep_char='\t'):
        """ For rendering in attributes list like outputs 
        # Default for attributes lists outputs:
        Example Output:
            speed_thresh	2.0
            grid_bin	[3.777 1.043]
            smooth	[1.5 1.5]
            frate_thresh	0.1
            time_bin_size	0.5
        """
        # param_sep_char='\n'
        # key_val_sep_char='\t'
        return PlacefieldComputationParameters._build_formatted_str_for_output(self.__dict__, param_sep_char, key_val_sep_char)
        


    def __hash__(self):
        """ custom hash function that allows use in dictionary just based off of the values and not the object instance. """
        # return hash((self.age, self.name))
        member_names_tuple = list(self.__dict__.keys())
        values_tuple = list(self.__dict__.values())
        combined_tuple = tuple(member_names_tuple + values_tuple)
        return hash(combined_tuple)


def _normalized_occupancy(raw_occupancy, dt=None, position_srate=None):
    # raw occupancy is defined in terms of the number of samples that fall into each bin.
    # if position_srate is not None:
    #     dt = 1.0 / float(position_srate)
    #  seconds_occupancy is the number of seconds spent in each bin. This is computed by multiplying the raw occupancy (in # samples) by the duration of each sample.
    # seconds_occupancy = raw_occupancy * dt  # converting to seconds
    seconds_occupancy = raw_occupancy / (float(position_srate) + 1e-16) # converting to seconds
    # seconds_occupancy = occupancy / (position_srate + 1e-16)  # converting to seconds
    # normalized occupancy gives the ratio of samples that feel in each bin. ALL BINS ADD UP TO ONE.
    normalized_occupancy = raw_occupancy / np.nansum(raw_occupancy) # the normalized occupancy determines the relative number of samples spent in each bin

    return seconds_occupancy, normalized_occupancy



class PfnConfigMixin:
    def str_for_filename(self, is_2D=True):
        return self.config.str_for_filename(is_2D)

    
class PfnDMixin(SimplePrintable):
    
    should_smooth_speed = False
    should_smooth_firing_map = False
    should_smooth_spatial_occupancy_map = False
    should_smooth_final_tuning_map = True
    
    @property
    def spk_pos(self):
        return self.ratemap_spiketrains_pos
    
    @property
    def spk_t(self):
        return self.ratemap_spiketrains
    
    @property
    def cell_ids(self):
        return self.ratemap.neuron_ids

    def plot_raw(self, subplots=(10, 8), fignum=None, alpha=0.5, label_cells=False, ax=None, clus_use=None):
        """ Plots the Placefield raw spiking activity for all cells"""
        if self.ndim < 2:
            ## TODO: Pf1D Temporary Workaround:
            return plotting.plot_raw(self.ratemap, self.t, self.x, 'BOTH', ax=ax, subplots=subplots)
        else:        
            if ax is None:
                fig = plt.figure(fignum, figsize=(12, 20))
                gs = GridSpec(subplots[0], subplots[1], figure=fig)
                # fig.subplots_adjust(hspace=0.4)
            else:
                assert len(ax) == len(clus_use), "Number of axes must match number of clusters to plot"
                fig = ax[0].get_figure()

            # spk_pos_use = self.spk_pos
            spk_pos_use = self.ratemap_spiketrains_pos

            if clus_use is not None:
                spk_pos_tmp = spk_pos_use
                spk_pos_use = []
                [spk_pos_use.append(spk_pos_tmp[a]) for a in clus_use]

            for cell, (spk_x, spk_y) in enumerate(spk_pos_use):
                if ax is None:
                    ax1 = fig.add_subplot(gs[cell])
                else:
                    ax1 = ax[cell]
                ax1.plot(self.x, self.y, color="#d3c5c5") # Plot the animal's position. This will be the same for all cells
                ax1.plot(spk_x, spk_y, '.', markersize=0.8, color=[1, 0, 0, alpha]) # plot the cell-specific spike locations
                ax1.axis("off")
                if label_cells:
                    # Put cell info (id, etc) on title
                    info = self.cell_ids[cell]
                    ax1.set_title(f"Cell {info}")

            fig.suptitle(f"Place maps for cells with their peak firing rate (frate thresh={self.frate_thresh},speed_thresh={self.speed_thresh})")
            return fig
            
        
    def plotRaw_v_time(self, cellind, speed_thresh=False, alpha=0.5, ax=None):
        """ Builds one subplot for each dimension of the position data
        Updated to work with both 1D and 2D Placefields
        """   
        if ax is None:
            fig, ax = plt.subplots(self.ndim, 1, sharex=True)
            fig.set_size_inches([23, 9.7])
        
        if not is_iterable(ax):
            ax = [ax]
            
        # plot trajectories
        if self.ndim < 2:
            variable_array = [self.x]
            label_array = ["X position (cm)"]
        else:
            variable_array = [self.x, self.y]
            label_array = ["X position (cm)", "Y position (cm)"]
            
        for a, pos, ylabel in zip(ax, variable_array, label_array):
            a.plot(self.t, pos)
            a.set_xlabel("Time (seconds)")
            a.set_ylabel(ylabel)
            pretty_plot(a)

        # Grab correct spike times/positions
        if speed_thresh:
            spk_pos_, spk_t_ = self.run_spk_pos, self.run_spk_t
        else:
            spk_pos_, spk_t_ = self.spk_pos, self.spk_t

        # plot spikes on trajectory
        for a, pos in zip(ax, spk_pos_[cellind]):
            a.plot(spk_t_[cellind], pos, ".", color=[0, 0, 0.8, alpha])

        # Put info on title
        ax[0].set_title(
            "Cell "
            + str(self.cell_ids[cellind])
            + ":, speed_thresh="
            + str(self.speed_thresh)
        )
        return ax

    def plot_all(self, cellind, speed_thresh=True, alpha=0.4, fig=None):
        if fig is None:
            fig_use = plt.figure(figsize=[28.25, 11.75])
        else:
            fig_use = fig
        gs = GridSpec(2, 4, figure=fig_use)
        ax2d = fig_use.add_subplot(gs[0, 0])
        axccg = np.asarray(fig_use.add_subplot(gs[1, 0]))
        axx = fig_use.add_subplot(gs[0, 1:])
        axy = fig_use.add_subplot(gs[1, 1:], sharex=axx)

        self.plot_raw(speed_thresh=speed_thresh, clus_use=[cellind], ax=[ax2d])
        self.plotRaw_v_time(cellind, speed_thresh=speed_thresh, ax=[axx, axy], alpha=alpha)
        self._obj.spikes.plot_ccg(clus_use=[cellind], type="acg", ax=axccg)

        return fig_use


class Pf1D(PfnConfigMixin, PfnDMixin):
    
    @staticmethod
    def _compute_occupancy(x, xbin, position_srate, smooth):
        # --- occupancy map calculation -----------
        # NRK todo: might need to normalize occupancy so sum adds up to 1
        raw_occupancy, xedges = np.histogram(x, bins=xbin)
        if ((smooth is not None) and (smooth > 0.0)):
            raw_occupancy = gaussian_filter1d(raw_occupancy, sigma=smooth)
        # # raw occupancy is defined in terms of the number of samples that fall into each bin.
        seconds_occupancy, normalized_occupancy = _normalized_occupancy(raw_occupancy, position_srate=position_srate)
        return seconds_occupancy, xedges
    
    @staticmethod   
    def _compute_firing_map(spk_x, xbin, smooth):
        firing_map = np.histogram(spk_x, bins=xbin)[0]
        if ((smooth is not None) and (smooth > 0.0)):
            firing_map = gaussian_filter1d(firing_map, sigma=smooth)
        return firing_map
    
    @staticmethod   
    def _compute_tuning_map(spk_x, xbin, occupancy, smooth, should_also_return_intermediate_firing_map=False):
        if not PfnDMixin.should_smooth_firing_map:
            smooth_firing_map = None
        else:
            smooth_firing_map = smooth
        firing_map = Pf1D._compute_firing_map(spk_x, xbin, smooth_firing_map)
        tuning_map = firing_map / occupancy
        if PfnDMixin.should_smooth_final_tuning_map and ((smooth is not None) and (smooth > 0.0)):
            tuning_map = gaussian_filter1d(tuning_map, sigma=smooth)
        if should_also_return_intermediate_firing_map:
            return tuning_map, firing_map
        else:
            return tuning_map
    
    def __init__(self, neurons: Neurons, position: Position, epochs: Epoch = None, frate_thresh=1, speed_thresh=5, grid_bin=1, smooth=1, ):
        raise DeprecationWarning



class Pf2D(PfnConfigMixin, PfnDMixin):

    @staticmethod
    def _compute_occupancy(x, y, xbin, ybin, position_srate, smooth, should_return_raw_occupancy=False):
        # --- occupancy map calculation -----------
        # NRK todo: might need to normalize occupancy so sum adds up to 1
        # Please note that the histogram does not follow the Cartesian convention where x values are on the abscissa and y values on the ordinate axis. Rather, x is histogrammed along the first dimension of the array (vertical), and y along the second dimension of the array (horizontal).
        raw_occupancy, xedges, yedges = np.histogram2d(x, y, bins=(xbin, ybin))
        # occupancy = occupancy.T # transpose the occupancy before applying other operations
        # raw_occupancy = raw_occupancy / position_srate + 10e-16  # converting to seconds
        if ((smooth is not None) and ((smooth[0] > 0.0) & (smooth[1] > 0.0))): 
            raw_occupancy = gaussian_filter(raw_occupancy, sigma=(smooth[1], smooth[0])) # 2d gaussian filter
        # Histogram does not follow Cartesian convention (see Notes),
        # therefore transpose occupancy for visualization purposes.
        # raw occupancy is defined in terms of the number of samples that fall into each bin.
        if should_return_raw_occupancy:
            return raw_occupancy, xedges, yedges
        else:   
            seconds_occupancy, normalized_occupancy = _normalized_occupancy(raw_occupancy, position_srate=position_srate)
            return seconds_occupancy, xedges, yedges


        # return seconds_occupancy, xedges, yedges
        
    @staticmethod   
    def _compute_firing_map(spk_x, spk_y, xbin, ybin, smooth):
        # firing_map: is the number of spike counts in each bin for this unit
        firing_map = np.histogram2d(spk_x, spk_y, bins=(xbin, ybin))[0]
        if ((smooth is not None) and ((smooth[0] > 0.0) & (smooth[1] > 0.0))):
            firing_map = gaussian_filter(firing_map, sigma=(smooth[1], smooth[0])) # need to flip smooth because the x and y are transposed
        return firing_map
    
    @staticmethod   
    def _compute_tuning_map(spk_x, spk_y, xbin, ybin, occupancy, smooth, should_also_return_intermediate_firing_map=False):
        # raw_tuning_map: is the number of spike counts in each bin for this unit
        if not PfnDMixin.should_smooth_firing_map:
            smooth_firing_map = None
        else:
            smooth_firing_map = smooth
        firing_map = Pf2D._compute_firing_map(spk_x, spk_y, xbin, ybin, smooth_firing_map)
        occupancy[occupancy == 0.0] = np.nan # pre-set the zero occupancy locations to NaN to avoid a warning in the next step. They'll be replaced with zero afterwards anyway
        occupancy_weighted_tuning_map = firing_map / occupancy # dividing by positions with zero occupancy result in a warning and the result being set to NaN. Set to 0.0 instead.
        occupancy_weighted_tuning_map = np.nan_to_num(occupancy_weighted_tuning_map, copy=True, nan=0.0) # set any NaN values to 0.0, as this is the correct weighted occupancy
        occupancy[np.isnan(occupancy)] = 0.0 # restore these entries back to zero
        
        if PfnDMixin.should_smooth_final_tuning_map and ((smooth is not None) and ((smooth[0] > 0.0) & (smooth[1] > 0.0))):
            occupancy_weighted_tuning_map = gaussian_filter(occupancy_weighted_tuning_map, sigma=(smooth[1], smooth[0])) # need to flip smooth because the x and y are transposed
            
        if should_also_return_intermediate_firing_map:
            return occupancy_weighted_tuning_map, firing_map
        else:
            return occupancy_weighted_tuning_map

    def __init__(self, neurons: Neurons, position: Position, epochs: Epoch = None, frate_thresh=1, speed_thresh=5, grid_bin=(1,1), smooth=(1,1), ):
        raise DeprecationWarning

# First, interested in answering the question "where did the animal spend its time on the track" to assess the relative frequency of events that occur in a given region. If the animal spends a lot of time in a certain region,
# it's more likely that any cell, not just the ones that hold it as a valid place field, will fire there.
    # this can be done by either binning (lumping close position points together based on a standardized grid), neighborhooding, or continuous smearing. 

class PfND(PfnConfigMixin, PfnDMixin, PfnDPlottingMixin):
    """Represents a collection of placefields over binned,  N-dimensional space. """

    def __init__(self, spikes_df: pd.DataFrame, position: Position, epochs: Epoch = None, frate_thresh=1, speed_thresh=5, grid_bin=(1,1), smooth=(1,1)):
        """computes 2d place field using (x,y) coordinates. It always computes two place maps with and
        without speed thresholds.

        Parameters
        ----------
        spikes_df: pd.DataFrame
        position : core.Position
        epochs : core.Epoch
            specifies the list of epochs to include.
        grid_bin : int
            bin size of position bining, by default 5
        speed_thresh : int
            speed threshold for calculating place field
        """
        self._save_intermediate_firing_maps = True # False is not yet implemented
        # save the config that was used to perform the computations
        self.config = PlacefieldComputationParameters(speed_thresh=speed_thresh, grid_bin=grid_bin, smooth=smooth, frate_thresh=frate_thresh)
        self.position_srate = position.sampling_rate
        # Set the dimensionality of the PfND object from the position's dimensionality
        self.ndim = position.ndim
        
        self._included_thresh_neurons_indx = None
        self._peak_frate_filter_function = None        
        self.ratemap = None
        self.ratemap_spiketrains = None
        self.ratemap_spiketrains_pos = None
        # self.t = None
        # self.x = None
        # self.speed = None
        # self.y = None
        self._filtered_pos_df = None
        self._filtered_spikes_df = None
        self.xbin = None
        self.ybin = None 
        self.bin_info = None
        
        # Perform the primary setup to build the placefield
        self.setup(position, spikes_df, epochs)
        self.compute()
        
 
    
        # done!
    def setup(self, position: Position, spikes_df, epochs: Epoch, debug_print=False):
        """ do the preliminary setup required to build the placefields
        
        Adds columns to the spikes and positions dataframes, etc.
        """

        pos_df = position.to_dataframe()
        spk_df = spikes_df.copy()
        
        # filtering:
        if epochs is not None:
            # filter the spikes_df:
            self._filtered_spikes_df = spk_df.spikes.time_sliced(epochs.starts, epochs.stops)
            # filter the pos_df:
            self._filtered_pos_df = pos_df.position.time_sliced(epochs.starts, epochs.stops) # 5378 rows × 18 columns
        else:
            # if no epochs filtering, set the filtered objects to be sliced by the available range of the position data (given by position.t_start, position.t_stop)
            self._filtered_spikes_df = spk_df.spikes.time_sliced(position.t_start, position.t_stop)
            self._filtered_pos_df = pos_df.position.time_sliced(position.t_start, position.t_stop)
        
        # drop positions with either X or Y NA values:
        
        if (self.ndim > 1):
            pos_non_NA_column_labels = ['x','y']
        else:
            pos_non_NA_column_labels = ['x']

        self._filtered_pos_df.dropna(axis=0, how='any', subset=pos_non_NA_column_labels, inplace=True) # dropped NaN values
            
        # Set animal observed position member variables:
        # self.t = self.filtered_pos_df.t.to_numpy()
        # self.x = self.filtered_pos_df.x.to_numpy()
        # self.speed = self.filtered_pos_df.speed.to_numpy()
        if (self.should_smooth_speed and (self.config.smooth is not None) and (self.config.smooth[0] > 0.0)):
            # self.speed = gaussian_filter1d(self.speed, sigma=self.config.smooth[0])
            self._filtered_pos_df['speed_smooth'] = gaussian_filter1d(self._filtered_pos_df.speed.to_numpy(), sigma=self.config.smooth[0])
            
        # if (self.ndim > 1):
        #     self.y = self.filtered_pos_df.y.to_numpy()
        # else:
        #     self.y = None

        # Add interpolated velocity information to spikes dataframe:
        if 'speed' not in self._filtered_spikes_df.columns:
            self._filtered_spikes_df['speed'] = np.interp(self._filtered_spikes_df[spikes_df.spikes.time_variable_name].to_numpy(), self.filtered_pos_df.t.to_numpy(), self.speed)
    
        
        # Filter for speed:
        if debug_print:
            print(f'pre speed filtering: {np.shape(self._filtered_spikes_df)[0]} spikes.')
        self._filtered_spikes_df = self._filtered_spikes_df[self._filtered_spikes_df['speed'] > self.config.speed_thresh]
        if debug_print:
            print(f'post speed filtering: {np.shape(self._filtered_spikes_df)[0]} spikes.')
        
        ## Binning with Fixed Number of Bins:    
        # xbin, ybin, bin_info = PfND._bin_pos_nD(self.x, self.y, num_bins=grid_num_bins) # num_bins mode:
        # self.xbin, self.ybin, self.bin_info = PfND._bin_pos_nD(self.x, self.y, bin_size=self.config.grid_bin) # bin_size mode
        if (self.ndim > 1):
            self.xbin, self.ybin, self.bin_info = PfND._bin_pos_nD(self.filtered_pos_df.x.to_numpy(), self.filtered_pos_df.y.to_numpy(), bin_size=self.config.grid_bin) # bin_size mode            
        else:
            self.xbin, self.ybin, self.bin_info = PfND._bin_pos_nD(self.filtered_pos_df.x.to_numpy(), None, bin_size=self.config.grid_bin) # bin_size mode

        # Adds the 'binned_x' and 'binned_y' columns to the position dataframe:
        # self._filtered_pos_df.position.build_discretized_binned_positions(self.config, xbin_values=self.xbin, ybin_values=self.ybin, debug_print=False)
        
        if 'binned_x' not in self._filtered_pos_df.columns:
            self._filtered_pos_df, _, _, _ = PfND.build_position_df_discretized_binned_positions(self._filtered_pos_df, self.config, xbin_values=self.xbin, ybin_values=self.ybin, debug_print=False)
   
   
    def compute(self):
        """ actually compute the placefields after self.setup(...) is complete.
        
        Assigns:
        
            self.ratemap
            self.ratemap_spiketrains
            self.ratemap_spiketrains_pos
            
            self._included_thresh_neurons_indx
            self._peak_frate_filter_function
            
        """
        # --- occupancy map calculation -----------
        if not self.should_smooth_spatial_occupancy_map:
            smooth_occupancy_map = (0.0, 0.0)
        else:
            smooth_occupancy_map = self.config.smooth
        if (self.ndim > 1):
            occupancy, xedges, yedges = Pf2D._compute_occupancy(self.x, self.y, self.xbin, self.ybin, self.position_srate, smooth_occupancy_map)
        else:
            occupancy, xedges = Pf1D._compute_occupancy(self.x, self.xbin, self.position_srate, smooth_occupancy_map[0])
        
        # Output lists, for compatibility with Pf1D and Pf2D:
        spk_pos, spk_t, firing_maps, tuning_maps = [], [], [], []
        
        # Once filtering and binning is done, apply the grouping:
        # Group by the aclu (cluster indicator) column
        cell_grouped_spikes_df = self.filtered_spikes_df.groupby(['aclu'])
        cell_spikes_dfs = [cell_grouped_spikes_df.get_group(a_neuron_id) for a_neuron_id in self.filtered_spikes_df.spikes.neuron_ids] # a list of dataframes for each neuron_id

        # NOTE: regardless of whether should_smooth_final_tuning_map is true or not, we must pass in the actual smooth value to the _compute_tuning_map(...) function so it can choose to filter its firing map or not. Only if should_smooth_final_tuning_map is enabled will the final product be smoothed.
            
        # re-interpolate given the updated spks
        for cell_df in cell_spikes_dfs:
            # cell_spike_times = cell_df[spikes_df.spikes.time_variable_name].to_numpy()
            cell_spike_times = cell_df[self.filtered_spikes_df.spikes.time_variable_name].to_numpy()
            # spk_spd = np.interp(cell_spike_times, self.t, self.speed)
            spk_x = np.interp(cell_spike_times, self.t, self.x)
            
            # update the dataframe 'x','speed' and 'y' properties:
            # cell_df.loc[:, 'x'] = spk_x
            # cell_df.loc[:, 'speed'] = spk_spd
            if (self.ndim > 1):
                spk_y = np.interp(cell_spike_times, self.t, self.y)
                # cell_df.loc[:, 'y'] = spk_y
                spk_pos.append([spk_x, spk_y])
                # TODO: Make "firing maps" before "tuning maps"
                # raw_tuning_maps = np.asarray([Pf2D._compute_tuning_map(neuron_split_spike_dfs[i].x.to_numpy(), neuron_split_spike_dfs[i].y.to_numpy(), xbin, ybin, occupancy, None, should_return_raw_tuning_map=True) for i in np.arange(len(neuron_split_spike_dfs))]) # dataframes split for each ID:
                # tuning_maps = np.asarray([raw_tuning_maps[i] / occupancy for i in np.arange(len(raw_tuning_maps))])
                # ratemap = Ratemap(tuning_maps, xbin=xbin, ybin=ybin, neuron_ids=active_epoch_session.neuron_ids)
                curr_cell_tuning_map, curr_cell_firing_map = Pf2D._compute_tuning_map(spk_x, spk_y, self.xbin, self.ybin, occupancy, self.config.smooth, should_also_return_intermediate_firing_map=self._save_intermediate_firing_maps)
            else:
                # otherwise only 1D:
                spk_pos.append([spk_x])
                curr_cell_tuning_map, curr_cell_firing_map = Pf1D._compute_tuning_map(spk_x, self.xbin, occupancy, self.config.smooth[0], should_also_return_intermediate_firing_map=self._save_intermediate_firing_maps)
            
            spk_t.append(cell_spike_times)
            # tuning curve calculation:               
            tuning_maps.append(curr_cell_tuning_map)
            firing_maps.append(curr_cell_firing_map)
                
        # ---- cells with peak frate abouve thresh 
        self._included_thresh_neurons_indx, self._peak_frate_filter_function = PfND._build_peak_frate_filter(tuning_maps, self.config.frate_thresh)
        
        # there is only one tuning_map per neuron that means the thresh_neurons_indx:
        filtered_tuning_maps = np.asarray(self._peak_frate_filter_function(tuning_maps.copy()))
        filtered_firing_maps = self._peak_frate_filter_function(firing_maps.copy())
        filtered_neuron_ids = self._peak_frate_filter_function(self.filtered_spikes_df.spikes.neuron_ids)        
        filtered_tuple_neuron_ids = self._peak_frate_filter_function(self.filtered_spikes_df.spikes.neuron_probe_tuple_ids) # the (shank, probe) tuples corresponding to neuron_ids
        
        self.ratemap = Ratemap(filtered_tuning_maps, firing_maps=filtered_firing_maps, xbin=self.xbin, ybin=self.ybin, neuron_ids=filtered_neuron_ids, occupancy=occupancy, neuron_extended_ids=filtered_tuple_neuron_ids)
        self.ratemap_spiketrains = self._peak_frate_filter_function(spk_t)
        self.ratemap_spiketrains_pos = self._peak_frate_filter_function(spk_pos)
        
           
    @property
    def t(self):
        """The position timestamps property."""
        return self.filtered_pos_df.t.to_numpy()

    @property
    def x(self):
        """The position timestamps property."""
        return self.filtered_pos_df.x.to_numpy()

    @property
    def y(self):
        """The position timestamps property."""
        if (self.ndim > 1):
            return self.filtered_pos_df.y.to_numpy()
        else:
            return None
    @property
    def speed(self):
        """The position timestamps property."""
        if (self.should_smooth_speed and (self.config.smooth is not None) and (self.config.smooth[0] > 0.0)):
            return self.filtered_pos_df.speed_smooth.to_numpy()
        else:
            return self.filtered_pos_df.speed.to_numpy()
        
    @property
    def filtered_spikes_df(self):
        """The filtered_spikes_df property."""
        return self._filtered_spikes_df
    @filtered_spikes_df.setter
    def filtered_spikes_df(self, value):
        self._filtered_spikes_df = value
        
    @property
    def filtered_pos_df(self):
        """The filtered_pos_df property."""
        return self._filtered_pos_df
    @filtered_pos_df.setter
    def filtered_pos_df(self, value):
        self._filtered_pos_df = value
        

    ## ratemap convinence accessors
    @property
    def occupancy(self):
        """The occupancy property."""
        return self.ratemap.occupancy
    @occupancy.setter
    def occupancy(self, value):
        self.ratemap.occupancy = value
    @property
    def never_visited_occupancy_mask(self):
        return self.ratemap.never_visited_occupancy_mask
    @property
    def nan_never_visited_occupancy(self):
        return self.ratemap.nan_never_visited_occupancy
    @property
    def neuron_extended_ids(self):
        """The neuron_extended_ids property."""
        return self.ratemap.neuron_extended_ids
    @neuron_extended_ids.setter
    def neuron_extended_ids(self, value):
        self.ratemap.neuron_extended_ids = value
    
    ## self.config convinence accessors. Mostly for compatibility with Pf1D and Pf2D
    @property
    def frate_thresh(self):
        """The frate_thresh property."""
        return self.config.frate_thresh
    @property
    def speed_thresh(self):
        """The speed_thresh property."""
        return self.config.speed_thresh
    
    @property
    def frate_filter_fcn(self):
        """The frate_filter_fcn property."""
        return self._peak_frate_filter_function
    
    @property
    def included_neuron_IDXs(self):
        """The neuron INDEXES, NOT IDs (not 'aclu' values) that were included after filtering by frate and etc. """
        return self._included_thresh_neurons_indx
    
    @property
    def included_neuron_IDs(self):
        """The neuron IDs ('aclu' values) that were included after filtering by frate and etc. """
        return self._filtered_spikes_df.spikes.neuron_ids[self.included_neuron_IDXs]
    
    
    
    def str_for_filename(self, prefix_string=''):
        if self.ndim <= 1:
            return '-'.join(['pf1D', f'{prefix_string}{self.config.str_for_filename(False)}'])
        else:
            return '-'.join(['pf2D', f'{prefix_string}{self.config.str_for_filename(True)}'])
    
    def str_for_display(self, prefix_string=''):
        if self.ndim <= 1:
            return '-'.join(['pf1D', f'{prefix_string}{self.config.str_for_display(False)}', f'cell_{curr_cell_id:02d}'])
        else:
            return '-'.join(['pf2D', f'{prefix_string}{self.config.str_for_display(True)}', f'cell_{curr_cell_id:02d}'])
        

    @staticmethod
    def _build_peak_frate_filter(tuning_maps, frate_thresh, debug_print=False):
        """ Finds the peak value of the tuning map for each cell and compares it to the frate_thresh to see if it should be included.
        
        Returns:
            thresh_neurons_indx: the list of indicies that meet the peak firing rate threshold critiera
            filter_function: a function that takes any list of length n_neurons (original number of neurons) and just indexes its passed list argument by thresh_neurons_indx (including only neurons that meet the thresholding criteria)
        """
        # ---- cells with peak frate abouve thresh ------
        n_neurons = len(tuning_maps)
        # only include the indicies that have a max firing rate greater than frate_thresh
        included_thresh_neurons_indx = [
            neuron_indx
            for neuron_indx in range(n_neurons)
            if np.nanmax(tuning_maps[neuron_indx]) > frate_thresh
        ]
        if debug_print:
            print('_build_peak_frate_filter(...):')
            print('\t frate_thresh: {}'.format(frate_thresh))
            print('\t n_neurons: {}'.format(n_neurons))
            print('\t thresh_neurons_indx: {}'.format(included_thresh_neurons_indx))
        # filter_function: just indexes its passed list argument by thresh_neurons_indx (including only neurons that meet the thresholding criteria)
        filter_function = lambda list_: [list_[_] for _ in included_thresh_neurons_indx] # filter_function: takes any list of length n_neurons (original number of neurons) and returns only the elements that met the firing rate criteria
        
        return included_thresh_neurons_indx, filter_function 

    @staticmethod
    def _bin_pos_nD(x: np.ndarray, y: np.ndarray, num_bins=None, bin_size=None):
        """ Spatially bins the provided x and y vectors into position bins based on either the specified num_bins or the specified bin_size
        Usage:
            ## Binning with Fixed Number of Bins:    
            xbin, ybin, bin_info = _bin_pos(pos_df.x.to_numpy(), pos_df.y.to_numpy(), bin_size=active_config.computation_config.grid_bin) # bin_size mode
            print(bin_info)
            ## Binning with Fixed Bin Sizes:
            xbin, ybin, bin_info = _bin_pos(pos_df.x.to_numpy(), pos_df.y.to_numpy(), num_bins=num_bins) # num_bins mode
            print(bin_info)
            
            
        TODO: 2022-04-22 - Note that I discovered that the bins generated here might cause an error when used with Pandas .cut function, which does not include the left (most minimum) values by default. This would cause the minimumal values not to be included.
        """
        assert (num_bins is None) or (bin_size is None), 'You cannot constrain both num_bins AND bin_size. Specify only one or the other.'
        assert (num_bins is not None) or (bin_size is not None), 'You must specify either the num_bins XOR the bin_size.'
        
        bin_info_out_dict = dict()
        
        if num_bins is not None:
            ## Binning with Fixed Number of Bins:
            mode = 'num_bins'
            if np.isscalar(num_bins):
                num_bins = [num_bins]
            
            xnum_bins = num_bins[0]
            xbin, xstep = np.linspace(np.nanmin(x), np.nanmax(x), num=xnum_bins, retstep=True)  # binning of x position

            if y is not None:
                ynum_bins = num_bins[1]
                ybin, ystep = np.linspace(np.nanmin(y), np.nanmax(y), num=ynum_bins, retstep=True)  # binning of y position       
                
        elif bin_size is not None:
            ## Binning with Fixed Bin Sizes:
            mode = 'bin_size'
            if np.isscalar(bin_size):
                print(f'np.isscalar(bin_size): {bin_size}')
                bin_size = [bin_size]
                
            xstep = bin_size[0]
            xbin = np.arange(np.nanmin(x), (np.nanmax(x) + xstep), xstep)  # binning of x position
            xnum_bins = len(xbin)

            if y is not None:
                ystep = bin_size[1]
                ybin = np.arange(np.nanmin(y), (np.nanmax(y) + ystep), ystep)  # binning of y position
                ynum_bins = len(ybin)
                
        # print('xbin: {}'.format(xbin))
        # print('ybin: {}'.format(ybin))
        bin_info_out_dict = {'mode':mode, 'xstep':xstep, 'xnum_bins':xnum_bins}
        if y is not None:
            # if at least 2D output, add the y-axis properties to the info dictionary
            bin_info_out_dict['ystep'], bin_info_out_dict['ynum_bins']  = ystep, ynum_bins
        else:
            ybin = None
            
        return xbin, ybin, bin_info_out_dict # {'mode':mode, 'xstep':xstep, 'ystep':ystep, 'xnum_bins':xnum_bins, 'ynum_bins':ynum_bins}


    ## Binned Position Columns:
    @staticmethod
    def build_position_df_discretized_binned_positions(active_pos_df, active_computation_config, xbin_values=None, ybin_values=None, debug_print=False):
        """ Adds the 'binned_x' and 'binned_y' columns to the position dataframe """
        # bin the dataframe's x and y positions into bins, with binned_x and binned_y containing the index of the bin that the given position is contained within.
        if (xbin_values is None) or (ybin_values is None):
            # determine the correct bins to use from active_computation_config.grid_bin:
            if debug_print:
                print(f'active_grid_bin: {active_computation_config.grid_bin}')
                
            if 'y' in active_pos_df.columns:
                xbin, ybin, bin_info = PfND._bin_pos_nD(active_pos_df['x'].values, active_pos_df['y'].values, bin_size=active_computation_config.grid_bin) # bin_size mode
            else:
                # 1D case:
                xbin, ybin, bin_info = PfND._bin_pos_nD(active_pos_df['x'].values, None, bin_size=active_computation_config.grid_bin) # bin_size mode
        else:
            # use the extant values passed in:
            if debug_print:
                print(f'using extant bins passed as arguments: xbin_values.shape: {xbin_values.shape}, ybin_values.shape: {ybin_values.shape}')
            xbin = xbin_values
            ybin = ybin_values
            bin_info = None
        
        active_pos_df['binned_x'] = pd.cut(active_pos_df['x'].to_numpy(), bins=xbin, include_lowest=True, labels=np.arange(start=1, stop=len(xbin))) # same shape as the input data 
        if 'y' in active_pos_df.columns:
            # Only do the y-variables in the 2D case.
            active_pos_df['binned_y'] = pd.cut(active_pos_df['y'].to_numpy(), bins=ybin, include_lowest=True, labels=np.arange(start=1, stop=len(ybin))) 
    
        return active_pos_df, xbin, ybin, bin_info




### Global Placefield Computation Functions
""" Global Placefield perform Computation Functions """

def perform_compute_placefields(active_session_spikes_df, active_pos, computation_config: PlacefieldComputationParameters, active_epoch_placefields1D=None, active_epoch_placefields2D=None, included_epochs=None, should_force_recompute_placefields=True):
    """ Most general computation function. Computes both 1D and 2D placefields.
    active_epoch_session_Neurons: 
    active_epoch_pos: a Position object
    included_epochs: a Epoch object to filter with, only included epochs are included in the PF calculations
    active_epoch_placefields1D (Pf1D, optional) & active_epoch_placefields2D (Pf2D, optional): allow you to pass already computed Pf1D and Pf2D objects from previous runs and it won't recompute them so long as should_force_recompute_placefields=False, which is useful in interactive Notebooks/scripts
    Usage:
        active_epoch_placefields1D, active_epoch_placefields2D = perform_compute_placefields(active_epoch_session_Neurons, active_epoch_pos, active_epoch_placefields1D, active_epoch_placefields2D, active_config.computation_config, should_force_recompute_placefields=True)
    """
    ## Linearized (1D) Position Placefields:
    if ((active_epoch_placefields1D is None) or should_force_recompute_placefields):
        print('Recomputing active_epoch_placefields...', end=' ')
        # PfND version:
        active_epoch_placefields1D = PfND(deepcopy(active_session_spikes_df), deepcopy(active_pos.linear_pos_obj), epochs=included_epochs,
                                          speed_thresh=computation_config.speed_thresh, frate_thresh=computation_config.frate_thresh,
                                          grid_bin=computation_config.grid_bin, smooth=computation_config.smooth)

        print('\t done.')
    else:
        print('active_epoch_placefields1D already exists, reusing it.')

    ## 2D Position Placemaps:
    if ((active_epoch_placefields2D is None) or should_force_recompute_placefields):
        print('Recomputing active_epoch_placefields2D...', end=' ')
        # PfND version:
        active_epoch_placefields2D = PfND(deepcopy(active_session_spikes_df), deepcopy(active_pos), epochs=included_epochs,
                                          speed_thresh=computation_config.speed_thresh, frate_thresh=computation_config.frate_thresh,
                                          grid_bin=computation_config.grid_bin, smooth=computation_config.smooth)

        print('\t done.')
    else:
        print('active_epoch_placefields2D already exists, reusing it.')
    
    return active_epoch_placefields1D, active_epoch_placefields2D

def compute_placefields_masked_by_epochs(sess, active_config, included_epochs=None, should_display_2D_plots=False):
    """ Wrapps perform_compute_placefields to make the call simpler """
    active_session = deepcopy(sess)
    active_epoch_placefields1D, active_epoch_placefields2D = compute_placefields_as_needed(active_session, active_config.computation_config, active_config, None, None, included_epochs=included_epochs, should_force_recompute_placefields=True, should_display_2D_plots=should_display_2D_plots)
    # Focus on the 2D placefields:
    # active_epoch_placefields = active_epoch_placefields2D
    # Get the updated session using the units that have good placefields
    # active_session, active_config, good_placefield_neuronIDs = process_by_good_placefields(active_session, active_config, active_epoch_placefields)
    # debug_print_spike_counts(active_session)
    return active_epoch_placefields1D, active_epoch_placefields2D


def compute_placefields_as_needed(active_session, computation_config:PlacefieldComputationParameters=None, general_config=None, active_placefields1D = None, active_placefields2D = None, included_epochs=None, should_force_recompute_placefields=True, should_display_2D_plots=False):
    from neuropy.plotting.placemaps import plot_all_placefields
    
    if computation_config is None:
        computation_config = PlacefieldComputationParameters(speed_thresh=9, grid_bin=2, smooth=0.5)
    # active_placefields1D, active_placefields2D = perform_compute_placefields(active_session.neurons, active_session.position, computation_config, active_placefields1D, active_placefields2D, included_epochs=included_epochs, should_force_recompute_placefields=True)
    active_placefields1D, active_placefields2D = perform_compute_placefields(active_session.spikes_df, active_session.position, computation_config, active_placefields1D, active_placefields2D, included_epochs=included_epochs, should_force_recompute_placefields=should_force_recompute_placefields)
    # Plot the placefields computed and save them out to files:
    if should_display_2D_plots:
        ax_pf_1D, occupancy_fig, active_pf_2D_figures, active_pf_2D_gs = plot_all_placefields(active_placefields1D, active_placefields2D, general_config)
    else:
        print('skipping 2D placefield plots')
    return active_placefields1D, active_placefields2D
<|MERGE_RESOLUTION|>--- conflicted
+++ resolved
@@ -33,7 +33,6 @@
     
     def __init__(self, speed_thresh=3, grid_bin=2, smooth=2, frate_thresh=1, **kwargs):
         self.speed_thresh = speed_thresh
-<<<<<<< HEAD
         if not isinstance(grid_bin, (tuple, list)):
             grid_bin = (grid_bin, grid_bin) # make it into a 2 element tuple
         self.grid_bin = grid_bin
@@ -52,420 +51,9 @@
         """The grid_bin_1D property."""
         if np.isscalar(self.grid_bin):
             return self.grid_bin
-=======
-
-    def estimate_theta_phases(self, signal: core.Signal):
-        """Calculates phase of spikes computed for placefields
-
-        Parameters
-        ----------
-        theta_chan : int
-            lfp channel to use for calculating theta phases
-        """
-        assert signal.n_channels == 1, "signal should have only a single trace"
-        sig_t = signal.time
-        thetaparam = ThetaParams(signal.traces, fs=signal.sampling_rate)
-
-        phase = []
-        for spiketrain in self.ratemap_spkitrains:
-            phase.append(np.interp(spiketrain, sig_t, thetaparam.angle))
-
-        self.ratemap_spiketrains_phases = phase
-
-    def plot_with_phase(
-        self, ax=None, normalize=True, stack=True, cmap="tab20b", subplots=(5, 8)
-    ):
-        cmap = mpl.cm.get_cmap(cmap)
-
-        mapinfo = self.ratemaps
-
-        ratemaps = mapinfo["ratemaps"]
-        if normalize:
-            ratemaps = [map_ / np.max(map_) for map_ in ratemaps]
-        phases = mapinfo["phases"]
-        position = mapinfo["pos"]
-        nCells = len(ratemaps)
-        bin_cntr = self.bin[:-1] + np.diff(self.bin).mean() / 2
-
-        def plot_(cell, ax, axphase):
-            color = cmap(cell / nCells)
-            if subplots is None:
-                ax.clear()
-                axphase.clear()
-            ax.fill_between(bin_cntr, 0, ratemaps[cell], color=color, alpha=0.3)
-            ax.plot(bin_cntr, ratemaps[cell], color=color, alpha=0.2)
-            ax.set_xlabel("Position (cm)")
-            ax.set_ylabel("Normalized frate")
-            ax.set_title(
-                " ".join(filter(None, ("Cell", str(cell), self.run_dir.capitalize())))
-            )
-            if normalize:
-                ax.set_ylim([0, 1])
-            axphase.scatter(position[cell], phases[cell], c="k", s=0.6)
-            if stack:  # double up y-axis as is convention for phase precession plots
-                axphase.scatter(position[cell], phases[cell] + 360, c="k", s=0.6)
-            axphase.set_ylabel(r"$\theta$ Phase")
-
-        if ax is None:
-
-            if subplots is None:
-                _, gs = plotting.Fig().draw(grid=(1, 1), size=(10, 5))
-                ax = plt.subplot(gs[0])
-                ax.spines["right"].set_visible(True)
-                axphase = ax.twinx()
-                widgets.interact(
-                    plot_,
-                    cell=widgets.IntSlider(
-                        min=0,
-                        max=nCells - 1,
-                        step=1,
-                        description="Cell ID:",
-                    ),
-                    ax=widgets.fixed(ax),
-                    axphase=widgets.fixed(axphase),
-                )
-            else:
-                _, gs = plotting.Fig().draw(grid=subplots, size=(15, 10))
-                for cell in range(nCells):
-                    ax = plt.subplot(gs[cell])
-                    axphase = ax.twinx()
-                    plot_(cell, ax, axphase)
-
-        return ax
-
-    def plot_ratemaps(self, ax=None, pad=2, normalize=False, sortby=None, cmap="tab20b"):
-        # returns: ax , sort_ind, colors
-        return plotting.plot_ratemap(self.ratemap, normalize_tuning_curve=True)
-
-    def plot_raw(self, ax=None, subplots=(8, 9)):
-        return plotting.plot_raw(ax=ax, subplots=subplots)
-
-
-
-class Pf2D:
-    def __init__(
-        self,
-        neurons: core.Neurons,
-        position: core.Position,
-        epochs: core.Epoch = None,
-        frate_thresh=1,
-        speed_thresh=5,
-        grid_bin=1,
-        smooth=1,
-    ):
-        """computes 2d place field using (x,y) coordinates. It always computes two place maps with and
-        without speed thresholds.
-
-        Parameters
-        ----------
-        track_name : str
-            name of track
-        direction : forward, backward or None
-            direction of running, by default None which means direction is ignored
-        grid_bin : int
-            bin size of position bining, by default 5
-        speed_thresh : int
-            speed threshold for calculating place field
-        """
-
-        # assert position.ndim < 2, "Only 2+ dimensional position are acceptable"
-        spiketrains = neurons.spiketrains
-        neuron_ids = neurons.neuron_ids
-        n_neurons = neurons.n_neurons
-        position_srate = position.sampling_rate
-        x = position.x
-        y = position.y
-        t = position.time
-        t_start = position.t_start
-        t_stop = position.t_stop
-
-        xbin = np.arange(min(x), max(x) + grid_bin, grid_bin)  # binning of x position
-        ybin = np.arange(min(y), max(y) + grid_bin, grid_bin)  # binning of y position
-
-        diff_posx = np.diff(x)
-        diff_posy = np.diff(y)
-        speed = np.sqrt(diff_posx ** 2 + diff_posy ** 2) / (1 / position_srate)
-        speed = gaussian_filter1d(speed, sigma=smooth)
-        
-        spk_pos, spk_t, tuning_maps = [], [], []
-
-        # ------ if direction then restrict to those epochs --------
-        if epochs is not None:
-            assert isinstance(epochs, core.Epoch), "epochs should be core.Epoch object"
-            # print(f" using {run_dir} running only")
-            spks = [
-                np.concatenate(
-                    [
-                        spktrn[(spktrn > epc.start) & (spktrn < epc.stop)]
-                        for epc in epochs.to_dataframe().itertuples()
-                    ]
-                )
-                for spktrn in spiketrains
-            ]
-            # changing x, speed, time to only run epochs so occupancy map is consistent with that
-            indx = np.concatenate(
-                [
-                    np.where((t > epc.start) & (t < epc.stop))[0]
-                    for epc in epochs.to_dataframe().itertuples()
-                ]
-            )
-            x = x[indx]
-            y = y[indx]
-            speed = speed[indx]
-            t = t[indx]
-
-            # --- occupancy map calculation -----------
-            # NRK todo: might need to normalize occupancy so sum adds up to 1
-            occupancy = np.histogram2d(x, y, bins=(xbin, ybin))[0]
-            occupancy = occupancy / position_srate + 10e-16  # converting to seconds
-            occupancy = gaussian_filter(occupancy, sigma=smooth) # 2d gaussian filter
-            
-
-            for cell in spks:
-                spk_spd = np.interp(cell, t, speed)
-                spk_x = np.interp(cell, t, x)
-                spk_y = np.interp(cell, t, y)
-                spk_pos.append([spk_x, spk_y])
-                spk_t.append(cell)
-
-                # tuning curve calculation:               
-                tuning_maps.append(
-                    gaussian_filter(np.histogram2d(spk_x, spk_y, bins=(xbin, ybin))[0], sigma=smooth)
-                    / occupancy
-                )
-
-        else:
-            # --- speed thresh occupancy----
-
-            spks = [
-                spktrn[(spktrn > t_start) & (spktrn < t_stop)] for spktrn in spiketrains
-            ]
-            dt = t[1] - t[0]
-            indx = np.where(speed / dt > speed_thresh)[0]
-            x, y, speed, t = x[indx], y[indx], speed[indx], t[indx]
-            
-            # --- occupancy map calculation -----------
-            # NRK todo: might need to normalize occupancy so sum adds up to 1
-            occupancy = np.histogram2d(x, y, bins=(xbin, ybin))[0]
-            occupancy = occupancy / position_srate + 10e-16  # converting to seconds
-            occupancy = gaussian_filter(occupancy, sigma=smooth) # 2d gaussian filter
-            
-            for cell in spks:
-                spk_spd = np.interp(cell, t, speed)
-                spk_x = np.interp(cell, t, x)
-                spk_y = np.interp(cell, t, y)
-
-                # speed threshold
-                spd_ind = np.where(spk_spd > speed_thresh)[0]
-                spk_pos.append([spk_x[spd_ind], spk_y[spd_ind]])
-                spk_t.append(cell[spd_ind])
-
-                # tuning curve calculation:
-                tuning_maps.append(
-                    gaussian_filter(np.histogram2d(spk_x, spk_y, bins=(xbin, ybin))[0], sigma=smooth)
-                    / occupancy
-                )
-                
-
-        # ---- cells with peak frate abouve thresh ------
-        thresh_neurons_indx = [
-            neuron_indx
-            for neuron_indx in range(n_neurons)
-            if np.max(tuning_maps[neuron_indx]) > frate_thresh
-        ]
-
-        get_elem = lambda list_: [list_[_] for _ in thresh_neurons_indx]
-
-        tuning_maps = get_elem(tuning_maps)
-        tuning_maps = np.asarray(tuning_maps)
-        self.ratemap = core.Ratemap(
-            tuning_maps, xbin=xbin, ybin=ybin, neuron_ids=get_elem(neuron_ids)
-        )
-        self.ratemap_spiketrains = get_elem(spk_t)
-        self.ratemap_spiketrains_pos = get_elem(spk_pos)
-        self.occupancy = occupancy
-        self.frate_thresh = frate_thresh
-        self.speed_thresh = speed_thresh
-
-    @property
-    def spk_pos(self):
-        return self.ratemap_spiketrains_pos
-    
-    @property
-    def cell_ids(self):
-        return self.ratemap.neuron_ids
-    
-
-    def plotMap(self, subplots=(10, 8), figsize=(6, 10), fignum=None):
-        """Plots heatmaps of placefields with peak firing rate
-
-        Parameters
-        ----------
-        speed_thresh : bool, optional
-            [description], by default False
-        subplots : tuple, optional
-            number of cells within each figure window. If cells exceed the number of subplots, then cells are plotted in successive figure windows of same size, by default (10, 8)
-        fignum : int, optional
-            figure number to start from, by default None
-        """
-
-        map_use, thresh = self.ratemap.tuning_curves, self.speed_thresh
-
-        nCells = len(map_use)
-        nfigures = nCells // np.prod(subplots) + 1
-
-        if fignum is None:
-            if f := plt.get_fignums():
-                fignum = f[-1] + 1
-            else:
-                fignum = 1
-
-        figures, gs = [], []
-        for fig_ind in range(nfigures):
-            fig = plt.figure(fignum + fig_ind, figsize=figsize, clear=True)
-            gs.append(GridSpec(subplots[0], subplots[1], figure=fig))
-            fig.subplots_adjust(hspace=0.4)
-            fig.suptitle(
-                "Place maps with peak firing rate (speed_threshold = "
-                + str(thresh)
-                + ")"
-            )
-            figures.append(fig)
-
-        for cell, pfmap in enumerate(map_use):
-            ind = cell // np.prod(subplots)
-            subplot_ind = cell % np.prod(subplots)
-            ax1 = figures[ind].add_subplot(gs[ind][subplot_ind])
-            im = ax1.pcolorfast(
-                self.ratemap.xbin,
-                self.ratemap.ybin,
-                np.rot90(np.fliplr(pfmap)) / np.max(pfmap),
-                cmap="jet",
-                vmin=0,
-            )  # rot90(flipud... is necessary to match plotRaw configuration.
-            # max_frate =
-            ax1.axis("off")
-            ax1.set_title(
-                f"Cell {self.ratemap.neuron_ids[cell]} \n{round(np.nanmax(pfmap),2)} Hz"
-            )
-
-            # cbar_ax = fig.add_axes([0.9, 0.3, 0.01, 0.3])
-            # cbar = fig.colorbar(im, cax=cbar_ax)
-            # cbar.set_label("firing rate (Hz)")
-            
-        return figures, gs
-
-    def plotRaw(self,
-        subplots=(10, 8),
-        fignum=None,
-        alpha=0.5,
-        label_cells=False,
-        ax=None,
-        clus_use=None,
-    ):
-        if ax is None:
-            fig = plt.figure(fignum, figsize=(6, 10))
-            gs = GridSpec(subplots[0], subplots[1], figure=fig)
-            # fig.subplots_adjust(hspace=0.4)
-        else:
-            assert len(ax) == len(
-                clus_use
-            ), "Number of axes must match number of clusters to plot"
-            fig = ax[0].get_figure()
-
-        # spk_pos_use = self.spk_pos
-        spk_pos_use = self.ratemap_spiketrains_pos
-
-        if clus_use is not None:
-            spk_pos_tmp = spk_pos_use
-            spk_pos_use = []
-            [spk_pos_use.append(spk_pos_tmp[a]) for a in clus_use]
-
-        for cell, (spk_x, spk_y) in enumerate(spk_pos_use):
-            if ax is None:
-                ax1 = fig.add_subplot(gs[cell])
-            else:
-                ax1 = ax[cell]
-            ax1.plot(self.x, self.y, color="#d3c5c5")
-            ax1.plot(spk_x, spk_y, ".r", markersize=0.8, color=[1, 0, 0, alpha])
-            ax1.axis("off")
-            if label_cells:
-                # Put info on title
-                info = self.cell_ids[cell]
-                ax1.set_title(f"Cell {info}")
-
-        fig.suptitle(
-            f"Place maps for cells with their peak firing rate (frate thresh={self.peak_frate},speed_thresh={self.speed_thresh})"
-        )
-
-    def plotRaw_v_time(self, cellind, speed_thresh=False, alpha=0.5, ax=None):
-        if ax is None:
-            fig, ax = plt.subplots(2, 1, sharex=True)
-            fig.set_size_inches([23, 9.7])
-
-        # plot trajectories
-        for a, pos, ylabel in zip(
-            ax, [self.x, self.y], ["X position (cm)", "Y position (cm)"]
-        ):
-            a.plot(self.t, pos)
-            a.set_xlabel("Time (seconds)")
-            a.set_ylabel(ylabel)
-            pretty_plot(a)
-
-        # Grab correct spike times/positions
-        if speed_thresh:
-            spk_pos_, spk_t_ = self.run_spk_pos, self.run_spk_t
-        else:
-            spk_pos_, spk_t_ = self.spk_pos, self.spk_t
-
-        # plot spikes on trajectory
-        for a, pos in zip(ax, spk_pos_[cellind]):
-            a.plot(spk_t_[cellind], pos, "r.", color=[1, 0, 0, alpha])
-
-        # Put info on title
-        ipbool = self._obj.spikes.pyrid[cellind] == self._obj.spikes.info.index
-        info = self._obj.spikes.info.iloc[ipbool]
-        ax[0].set_title(
-            "Cell "
-            + str(info["id"])
-            + ": q = "
-            + str(info["q"])
-            + ", speed_thresh="
-            + str(self.speed_thresh)
-        )
-
-    def plot_all(self, cellind, speed_thresh=True, alpha=0.4, fig=None):
-        if fig is None:
-            fig_use = plt.figure(figsize=[28.25, 11.75])
-        else:
-            fig_use = fig
-        gs = GridSpec(2, 4, figure=fig_use)
-        ax2d = fig_use.add_subplot(gs[0, 0])
-        axccg = np.asarray(fig_use.add_subplot(gs[1, 0]))
-        axx = fig_use.add_subplot(gs[0, 1:])
-        axy = fig_use.add_subplot(gs[1, 1:], sharex=axx)
-
-        self.plotRaw(speed_thresh=speed_thresh, clus_use=[cellind], ax=[ax2d])
-        self.plotRaw_v_time(
-            cellind, speed_thresh=speed_thresh, ax=[axx, axy], alpha=alpha
-        )
-        self._obj.spikes.plot_ccg(clus_use=[cellind], type="acg", ax=axccg)
-
-        return fig_use
-
-
-
-
-
-class PF2d:
-    def __init__(self, basepath, **kwargs):
-        if isinstance(basepath, Recinfo):
-            self._obj = basepath
->>>>>>> 3c037a28
         else:
             return self.grid_bin[0]
 
-<<<<<<< HEAD
     @property
     def smooth_1D(self):
         """The smooth_1D property."""
@@ -507,104 +95,243 @@
             return '-'.join([f"speedThresh_{self.speed_thresh:.2f}", f"gridBin_{self.grid_bin[0]:.2f}_{self.grid_bin[1]:.2f}", f"smooth_{self.smooth[0]:.2f}_{self.smooth[1]:.2f}", f"frateThresh_{self.frate_thresh:.2f}", *extras_strings])
             # return "speedThresh_{:.2f}-gridBin_{:.2f}_{:.2f}-smooth_{:.2f}_{:.2f}-frateThresh_{:.2f}".format(self.speed_thresh, self.grid_bin[0], self.grid_bin[1], self.smooth[0], self.smooth[1], self.frate_thresh)
             # return f"speedThresh_{self.speed_thresh:.2f}-gridBin_{self.grid_bin[0]:.2f}_{self.grid_bin[1]:.2f}-smooth_{self.smooth[0]:.2f}_{self.smooth[1]:.2f}-frateThresh_{self.frate_thresh:.2f}"
-=======
-## Old:
-class PF2d:
-    # def __init__(self, basepath, **kwargs):
-    #     if isinstance(basepath, Recinfo):
-    #         self._obj = basepath
-    #     else:
-    #         self._obj = Recinfo(basepath)
-
-    def __init__(self, period, spikes, cell_ids, x, y, t, trackingRate, gridbin=10, speed_thresh=5, frate_thresh=1, smooth=2):
-        self.perform_compute(period, spikes, cell_ids, x, y, t, trackingRate, gridbin, speed_thresh, frate_thresh, smooth)            
-            
-    def compute(self, period, spikes=None, gridbin=10, speed_thresh=5, frate_thresh=1, smooth=2):
-        """Calculates 2D placefields
-
-        Parameters
-        ----------
-        period : list/array
-            in seconds, time period between which placefields are calculated
-        gridbin : int, optional
-            bin size of grid in centimeters, by default 10
-        speed_thresh : int, optional
-            speed threshold in cm/s, by default 10 cm/s
-
-        Returns
-        -------
-        [type]
-            [description]
+        else:
+            return '-'.join([f"speedThresh_{self.speed_thresh:.2f}", f"gridBin_{self.grid_bin_1D:.2f}", f"smooth_{self.smooth_1D:.2f}", f"frateThresh_{self.frate_thresh:.2f}", *extras_strings])
+            # return f"speedThresh_{self.speed_thresh:.2f}-gridBin_{self.grid_bin_1D:.2f}-smooth_{self.smooth_1D:.2f}-frateThresh_{self.frate_thresh:.2f}"
+        
+    def str_for_display(self, is_2D):
+        """ For rendering in a title, etc """
+        extras_string = ', '.join(self._unlisted_parameter_strings())
+        if is_2D:
+            return f"(speedThresh_{self.speed_thresh:.2f}, gridBin_{self.grid_bin[0]:.2f}_{self.grid_bin[1]:.2f}, smooth_{self.smooth[0]:.2f}_{self.smooth[1]:.2f}, frateThresh_{self.frate_thresh:.2f})" + extras_string
+        else:
+            return f"(speedThresh_{self.speed_thresh:.2f}, gridBin_{self.grid_bin_1D:.2f}, smooth_{self.smooth_1D:.2f}, frateThresh_{self.frate_thresh:.2f})" + extras_string
+
+    @classmethod
+    def _build_formatted_str_for_output(cls, dict_items, param_sep_char, key_val_sep_char) -> str:
+        with np.printoptions(precision=3, suppress=True, threshold=5):
+            properties_key_val_list = []
+            for (name, val) in dict_items.items():
+                try:
+                    curr_string = f'{name}{key_val_sep_char}{np.array(val)}'
+                except TypeError:
+                    curr_string = f'{name}{key_val_sep_char}err'     
+                properties_key_val_list.append(curr_string)
+            # properties_key_val_list = [f'{name}{key_val_sep_char}{np.array(val)}' for (name, val) in dict_items.items()]
+        
+        return param_sep_char.join(properties_key_val_list)
+
+    
+
+    def str_for_attributes_list_display(self, param_sep_char='\n', key_val_sep_char='\t'):
+        """ For rendering in attributes list like outputs 
+        # Default for attributes lists outputs:
+        Example Output:
+            speed_thresh	2.0
+            grid_bin	[3.777 1.043]
+            smooth	[1.5 1.5]
+            frate_thresh	0.1
+            time_bin_size	0.5
         """
-        assert len(period) == 2, "period should have length 2"
-        position = ExtractPosition(self._obj)
-        # ------ Cell selection ---------
-        if spikes is None:
-            spike_info = Spikes(self._obj)
-            spikes = spike_info.pyr
-            cell_ids = spike_info.pyrid
-        else:
-            cell_ids = np.arange(len(spikes))
-
-        # ----- Position---------
-        xcoord = position.x
-        ycoord = position.y
-        time = position.t
-        trackingRate = position.tracking_sRate
-
-        ind_maze = np.where((time > period[0]) & (time < period[1]))
-        x = xcoord[ind_maze]
-        y = ycoord[ind_maze]
-        t = time[ind_maze]
-        
-        return self.perform_compute(period, spikes, cell_ids, x, y, t, trackingRate, gridbin=gridbin, speed_thresh=speed_thresh, frate_thresh=frate_thresh, smooth=smooth)        
-        
-    # x, y, t, trackingRate
-    def perform_compute(self, period, spikes, cell_ids, x, y, t, trackingRate, gridbin=10, speed_thresh=5, frate_thresh=1, smooth=2):
-        nCells = len(spikes)
-        
-        x_grid = np.arange(min(x), max(x) + gridbin, gridbin)
-        y_grid = np.arange(min(y), max(y) + gridbin, gridbin)
-        # x_, y_ = np.meshgrid(x_grid, y_grid)
-
-        diff_posx = np.diff(x)
-        diff_posy = np.diff(y)
-
-        speed = np.sqrt(diff_posx ** 2 + diff_posy ** 2) / (1 / trackingRate)
-        speed = gaussian_filter1d(speed, sigma=smooth)
-
-        dt = t[1] - t[0]
-        running = np.where(speed / dt > speed_thresh)[0]
-
-        x_thresh = x[running]
-        y_thresh = y[running]
-        t_thresh = t[running]
-
-        def make_pfs(t_, x_, y_, spkAll_, occupancy_, speed_thresh_, maze_, x_grid_, y_grid_):
-            maps, spk_pos, spk_t = [], [], []
-            for cell in spkAll_:
-                # assemble spikes and position data
-                spk_maze = cell[np.where((cell > maze_[0]) & (cell < maze_[1]))]
-                spk_speed = np.interp(spk_maze, t_[1:], speed)
-                spk_y = np.interp(spk_maze, t_, y_)
-                spk_x = np.interp(spk_maze, t_, x_)
-
-                # speed threshold
-                spd_ind = np.where(spk_speed > speed_thresh_)
-                # spk_spd = spk_speed[spd_ind]
-                spk_x = spk_x[spd_ind]
-                spk_y = spk_y[spd_ind]
-
-                # Calculate maps
-                spk_map = np.histogram2d(spk_x, spk_y, bins=(x_grid_, y_grid_))[0]
-                spk_map = gaussian_filter(spk_map, sigma=smooth)
-                maps.append(spk_map / occupancy_)
-
-                spk_t.append(spk_maze[spd_ind])
-                spk_pos.append([spk_x, spk_y])
-
-            return maps, spk_pos, spk_t
-
+        # param_sep_char='\n'
+        # key_val_sep_char='\t'
+        return PlacefieldComputationParameters._build_formatted_str_for_output(self.__dict__, param_sep_char, key_val_sep_char)
+        
+
+
+    def __hash__(self):
+        """ custom hash function that allows use in dictionary just based off of the values and not the object instance. """
+        # return hash((self.age, self.name))
+        member_names_tuple = list(self.__dict__.keys())
+        values_tuple = list(self.__dict__.values())
+        combined_tuple = tuple(member_names_tuple + values_tuple)
+        return hash(combined_tuple)
+
+
+def _normalized_occupancy(raw_occupancy, dt=None, position_srate=None):
+    # raw occupancy is defined in terms of the number of samples that fall into each bin.
+    # if position_srate is not None:
+    #     dt = 1.0 / float(position_srate)
+    #  seconds_occupancy is the number of seconds spent in each bin. This is computed by multiplying the raw occupancy (in # samples) by the duration of each sample.
+    # seconds_occupancy = raw_occupancy * dt  # converting to seconds
+    seconds_occupancy = raw_occupancy / (float(position_srate) + 1e-16) # converting to seconds
+    # seconds_occupancy = occupancy / (position_srate + 1e-16)  # converting to seconds
+    # normalized occupancy gives the ratio of samples that feel in each bin. ALL BINS ADD UP TO ONE.
+    normalized_occupancy = raw_occupancy / np.nansum(raw_occupancy) # the normalized occupancy determines the relative number of samples spent in each bin
+
+    return seconds_occupancy, normalized_occupancy
+
+
+
+class PfnConfigMixin:
+    def str_for_filename(self, is_2D=True):
+        return self.config.str_for_filename(is_2D)
+
+    
+class PfnDMixin(SimplePrintable):
+    
+    should_smooth_speed = False
+    should_smooth_firing_map = False
+    should_smooth_spatial_occupancy_map = False
+    should_smooth_final_tuning_map = True
+    
+    @property
+    def spk_pos(self):
+        return self.ratemap_spiketrains_pos
+    
+    @property
+    def spk_t(self):
+        return self.ratemap_spiketrains
+    
+    @property
+    def cell_ids(self):
+        return self.ratemap.neuron_ids
+
+    def plot_raw(self, subplots=(10, 8), fignum=None, alpha=0.5, label_cells=False, ax=None, clus_use=None):
+        """ Plots the Placefield raw spiking activity for all cells"""
+        if self.ndim < 2:
+            ## TODO: Pf1D Temporary Workaround:
+            return plotting.plot_raw(self.ratemap, self.t, self.x, 'BOTH', ax=ax, subplots=subplots)
+        else:        
+            if ax is None:
+                fig = plt.figure(fignum, figsize=(12, 20))
+                gs = GridSpec(subplots[0], subplots[1], figure=fig)
+                # fig.subplots_adjust(hspace=0.4)
+            else:
+                assert len(ax) == len(clus_use), "Number of axes must match number of clusters to plot"
+                fig = ax[0].get_figure()
+
+            # spk_pos_use = self.spk_pos
+            spk_pos_use = self.ratemap_spiketrains_pos
+
+            if clus_use is not None:
+                spk_pos_tmp = spk_pos_use
+                spk_pos_use = []
+                [spk_pos_use.append(spk_pos_tmp[a]) for a in clus_use]
+
+            for cell, (spk_x, spk_y) in enumerate(spk_pos_use):
+                if ax is None:
+                    ax1 = fig.add_subplot(gs[cell])
+                else:
+                    ax1 = ax[cell]
+                ax1.plot(self.x, self.y, color="#d3c5c5") # Plot the animal's position. This will be the same for all cells
+                ax1.plot(spk_x, spk_y, '.', markersize=0.8, color=[1, 0, 0, alpha]) # plot the cell-specific spike locations
+                ax1.axis("off")
+                if label_cells:
+                    # Put cell info (id, etc) on title
+                    info = self.cell_ids[cell]
+                    ax1.set_title(f"Cell {info}")
+
+            fig.suptitle(f"Place maps for cells with their peak firing rate (frate thresh={self.frate_thresh},speed_thresh={self.speed_thresh})")
+            return fig
+            
+        
+    def plotRaw_v_time(self, cellind, speed_thresh=False, alpha=0.5, ax=None):
+        """ Builds one subplot for each dimension of the position data
+        Updated to work with both 1D and 2D Placefields
+        """   
+        if ax is None:
+            fig, ax = plt.subplots(self.ndim, 1, sharex=True)
+            fig.set_size_inches([23, 9.7])
+        
+        if not is_iterable(ax):
+            ax = [ax]
+            
+        # plot trajectories
+        if self.ndim < 2:
+            variable_array = [self.x]
+            label_array = ["X position (cm)"]
+        else:
+            variable_array = [self.x, self.y]
+            label_array = ["X position (cm)", "Y position (cm)"]
+            
+        for a, pos, ylabel in zip(ax, variable_array, label_array):
+            a.plot(self.t, pos)
+            a.set_xlabel("Time (seconds)")
+            a.set_ylabel(ylabel)
+            pretty_plot(a)
+
+        # Grab correct spike times/positions
+        if speed_thresh:
+            spk_pos_, spk_t_ = self.run_spk_pos, self.run_spk_t
+        else:
+            spk_pos_, spk_t_ = self.spk_pos, self.spk_t
+
+        # plot spikes on trajectory
+        for a, pos in zip(ax, spk_pos_[cellind]):
+            a.plot(spk_t_[cellind], pos, ".", color=[0, 0, 0.8, alpha])
+
+        # Put info on title
+        ax[0].set_title(
+            "Cell "
+            + str(self.cell_ids[cellind])
+            + ":, speed_thresh="
+            + str(self.speed_thresh)
+        )
+        return ax
+
+    def plot_all(self, cellind, speed_thresh=True, alpha=0.4, fig=None):
+        if fig is None:
+            fig_use = plt.figure(figsize=[28.25, 11.75])
+        else:
+            fig_use = fig
+        gs = GridSpec(2, 4, figure=fig_use)
+        ax2d = fig_use.add_subplot(gs[0, 0])
+        axccg = np.asarray(fig_use.add_subplot(gs[1, 0]))
+        axx = fig_use.add_subplot(gs[0, 1:])
+        axy = fig_use.add_subplot(gs[1, 1:], sharex=axx)
+
+        self.plot_raw(speed_thresh=speed_thresh, clus_use=[cellind], ax=[ax2d])
+        self.plotRaw_v_time(cellind, speed_thresh=speed_thresh, ax=[axx, axy], alpha=alpha)
+        self._obj.spikes.plot_ccg(clus_use=[cellind], type="acg", ax=axccg)
+
+        return fig_use
+
+
+class Pf1D(PfnConfigMixin, PfnDMixin):
+    
+    @staticmethod
+    def _compute_occupancy(x, xbin, position_srate, smooth):
+        # --- occupancy map calculation -----------
+        # NRK todo: might need to normalize occupancy so sum adds up to 1
+        raw_occupancy, xedges = np.histogram(x, bins=xbin)
+        if ((smooth is not None) and (smooth > 0.0)):
+            raw_occupancy = gaussian_filter1d(raw_occupancy, sigma=smooth)
+        # # raw occupancy is defined in terms of the number of samples that fall into each bin.
+        seconds_occupancy, normalized_occupancy = _normalized_occupancy(raw_occupancy, position_srate=position_srate)
+        return seconds_occupancy, xedges
+    
+    @staticmethod   
+    def _compute_firing_map(spk_x, xbin, smooth):
+        firing_map = np.histogram(spk_x, bins=xbin)[0]
+        if ((smooth is not None) and (smooth > 0.0)):
+            firing_map = gaussian_filter1d(firing_map, sigma=smooth)
+        return firing_map
+    
+    @staticmethod   
+    def _compute_tuning_map(spk_x, xbin, occupancy, smooth, should_also_return_intermediate_firing_map=False):
+        if not PfnDMixin.should_smooth_firing_map:
+            smooth_firing_map = None
+        else:
+            smooth_firing_map = smooth
+        firing_map = Pf1D._compute_firing_map(spk_x, xbin, smooth_firing_map)
+        tuning_map = firing_map / occupancy
+        if PfnDMixin.should_smooth_final_tuning_map and ((smooth is not None) and (smooth > 0.0)):
+            tuning_map = gaussian_filter1d(tuning_map, sigma=smooth)
+        if should_also_return_intermediate_firing_map:
+            return tuning_map, firing_map
+        else:
+            return tuning_map
+    
+    def __init__(self, neurons: Neurons, position: Position, epochs: Epoch = None, frate_thresh=1, speed_thresh=5, grid_bin=1, smooth=1, ):
+        raise DeprecationWarning
+
+
+
+class Pf2D(PfnConfigMixin, PfnDMixin):
+
+    @staticmethod
+    def _compute_occupancy(x, y, xbin, ybin, position_srate, smooth, should_return_raw_occupancy=False):
         # --- occupancy map calculation -----------
         # NRK todo: might need to normalize occupancy so sum adds up to 1
         occupancy = np.histogram2d(x_thresh, y_thresh, bins=(x_grid, y_grid))[0]
@@ -612,6 +339,52 @@
         occupancy = gaussian_filter(occupancy, sigma=2) # 2d gaussian filter
 
         maps, spk_pos, spk_t = make_pfs(t, x, y, spikes, occupancy, speed_thresh, period, x_grid, y_grid)
+        # Please note that the histogram does not follow the Cartesian convention where x values are on the abscissa and y values on the ordinate axis. Rather, x is histogrammed along the first dimension of the array (vertical), and y along the second dimension of the array (horizontal).
+        raw_occupancy, xedges, yedges = np.histogram2d(x, y, bins=(xbin, ybin))
+        # occupancy = occupancy.T # transpose the occupancy before applying other operations
+        # raw_occupancy = raw_occupancy / position_srate + 10e-16  # converting to seconds
+        if ((smooth is not None) and ((smooth[0] > 0.0) & (smooth[1] > 0.0))): 
+            raw_occupancy = gaussian_filter(raw_occupancy, sigma=(smooth[1], smooth[0])) # 2d gaussian filter
+        # Histogram does not follow Cartesian convention (see Notes),
+        # therefore transpose occupancy for visualization purposes.
+        # raw occupancy is defined in terms of the number of samples that fall into each bin.
+        if should_return_raw_occupancy:
+            return raw_occupancy, xedges, yedges
+        else:   
+            seconds_occupancy, normalized_occupancy = _normalized_occupancy(raw_occupancy, position_srate=position_srate)
+            return seconds_occupancy, xedges, yedges
+
+
+        # return seconds_occupancy, xedges, yedges
+        
+    @staticmethod   
+    def _compute_firing_map(spk_x, spk_y, xbin, ybin, smooth):
+        # firing_map: is the number of spike counts in each bin for this unit
+        firing_map = np.histogram2d(spk_x, spk_y, bins=(xbin, ybin))[0]
+        if ((smooth is not None) and ((smooth[0] > 0.0) & (smooth[1] > 0.0))):
+            firing_map = gaussian_filter(firing_map, sigma=(smooth[1], smooth[0])) # need to flip smooth because the x and y are transposed
+        return firing_map
+    
+    @staticmethod   
+    def _compute_tuning_map(spk_x, spk_y, xbin, ybin, occupancy, smooth, should_also_return_intermediate_firing_map=False):
+        # raw_tuning_map: is the number of spike counts in each bin for this unit
+        if not PfnDMixin.should_smooth_firing_map:
+            smooth_firing_map = None
+        else:
+            smooth_firing_map = smooth
+        firing_map = Pf2D._compute_firing_map(spk_x, spk_y, xbin, ybin, smooth_firing_map)
+        occupancy[occupancy == 0.0] = np.nan # pre-set the zero occupancy locations to NaN to avoid a warning in the next step. They'll be replaced with zero afterwards anyway
+        occupancy_weighted_tuning_map = firing_map / occupancy # dividing by positions with zero occupancy result in a warning and the result being set to NaN. Set to 0.0 instead.
+        occupancy_weighted_tuning_map = np.nan_to_num(occupancy_weighted_tuning_map, copy=True, nan=0.0) # set any NaN values to 0.0, as this is the correct weighted occupancy
+        occupancy[np.isnan(occupancy)] = 0.0 # restore these entries back to zero
+        
+        if PfnDMixin.should_smooth_final_tuning_map and ((smooth is not None) and ((smooth[0] > 0.0) & (smooth[1] > 0.0))):
+            occupancy_weighted_tuning_map = gaussian_filter(occupancy_weighted_tuning_map, sigma=(smooth[1], smooth[0])) # need to flip smooth because the x and y are transposed
+            
+        if should_also_return_intermediate_firing_map:
+            return occupancy_weighted_tuning_map, firing_map
+        else:
+            return occupancy_weighted_tuning_map
 
         # ---- cells with peak frate abouve thresh ------
         good_cells_indx = [
@@ -619,8 +392,13 @@
             for cell_indx in range(nCells)
             if np.max(maps[cell_indx]) > frate_thresh
         ]
+    def __init__(self, neurons: Neurons, position: Position, epochs: Epoch = None, frate_thresh=1, speed_thresh=5, grid_bin=(1,1), smooth=(1,1), ):
+        raise DeprecationWarning
 
         get_elem = lambda list_: [list_[_] for _ in good_cells_indx]
+# First, interested in answering the question "where did the animal spend its time on the track" to assess the relative frequency of events that occur in a given region. If the animal spends a lot of time in a certain region,
+# it's more likely that any cell, not just the ones that hold it as a valid place field, will fire there.
+    # this can be done by either binning (lumping close position points together based on a standardized grid), neighborhooding, or continuous smearing. 
 
         # tuning_curve  ->  spk_pos
         # neuron_indx   ->  cell_indx
@@ -650,9 +428,14 @@
         y_center = np.reshape(self.mesh[1], [ngrid_centers_y, 1], order="F")
         xy_center = np.hstack((x_center, y_center))
         self.gridcenter = xy_center.T
+class PfND(PfnConfigMixin, PfnDMixin, PfnDPlottingMixin):
+    """Represents a collection of placefields over binned,  N-dimensional space. """
 
     def plotMap(self, subplots=(7, 4), fignum=None):
         """Plots heatmaps of placefields with peak firing rate
+    def __init__(self, spikes_df: pd.DataFrame, position: Position, epochs: Epoch = None, frate_thresh=1, speed_thresh=5, grid_bin=(1,1), smooth=(1,1)):
+        """computes 2d place field using (x,y) coordinates. It always computes two place maps with and
+        without speed thresholds.
 
         Parameters
         ----------
@@ -662,6 +445,48 @@
             number of cells within each figure window. If cells exceed the number of subplots, then cells are plotted in successive figure windows of same size, by default (10, 8)
         fignum : int, optional
             figure number to start from, by default None
+        spikes_df: pd.DataFrame
+        position : core.Position
+        epochs : core.Epoch
+            specifies the list of epochs to include.
+        grid_bin : int
+            bin size of position bining, by default 5
+        speed_thresh : int
+            speed threshold for calculating place field
+        """
+        self._save_intermediate_firing_maps = True # False is not yet implemented
+        # save the config that was used to perform the computations
+        self.config = PlacefieldComputationParameters(speed_thresh=speed_thresh, grid_bin=grid_bin, smooth=smooth, frate_thresh=frate_thresh)
+        self.position_srate = position.sampling_rate
+        # Set the dimensionality of the PfND object from the position's dimensionality
+        self.ndim = position.ndim
+        
+        self._included_thresh_neurons_indx = None
+        self._peak_frate_filter_function = None        
+        self.ratemap = None
+        self.ratemap_spiketrains = None
+        self.ratemap_spiketrains_pos = None
+        # self.t = None
+        # self.x = None
+        # self.speed = None
+        # self.y = None
+        self._filtered_pos_df = None
+        self._filtered_spikes_df = None
+        self.xbin = None
+        self.ybin = None 
+        self.bin_info = None
+        
+        # Perform the primary setup to build the placefield
+        self.setup(position, spikes_df, epochs)
+        self.compute()
+        
+ 
+    
+        # done!
+    def setup(self, position: Position, spikes_df, epochs: Epoch, debug_print=False):
+        """ do the preliminary setup required to build the placefields
+        
+        Adds columns to the spikes and positions dataframes, etc.
         """
 
         map_use, thresh = self.ratemaps, self.speed_thresh
@@ -720,353 +545,6 @@
             fig = plt.figure(fignum, figsize=(6, 10))
             gs = GridSpec(subplots[0], subplots[1], figure=fig)
             # fig.subplots_adjust(hspace=0.4)
->>>>>>> 3c037a28
-        else:
-            return '-'.join([f"speedThresh_{self.speed_thresh:.2f}", f"gridBin_{self.grid_bin_1D:.2f}", f"smooth_{self.smooth_1D:.2f}", f"frateThresh_{self.frate_thresh:.2f}", *extras_strings])
-            # return f"speedThresh_{self.speed_thresh:.2f}-gridBin_{self.grid_bin_1D:.2f}-smooth_{self.smooth_1D:.2f}-frateThresh_{self.frate_thresh:.2f}"
-        
-    def str_for_display(self, is_2D):
-        """ For rendering in a title, etc """
-        extras_string = ', '.join(self._unlisted_parameter_strings())
-        if is_2D:
-            return f"(speedThresh_{self.speed_thresh:.2f}, gridBin_{self.grid_bin[0]:.2f}_{self.grid_bin[1]:.2f}, smooth_{self.smooth[0]:.2f}_{self.smooth[1]:.2f}, frateThresh_{self.frate_thresh:.2f})" + extras_string
-        else:
-            return f"(speedThresh_{self.speed_thresh:.2f}, gridBin_{self.grid_bin_1D:.2f}, smooth_{self.smooth_1D:.2f}, frateThresh_{self.frate_thresh:.2f})" + extras_string
-
-    @classmethod
-    def _build_formatted_str_for_output(cls, dict_items, param_sep_char, key_val_sep_char) -> str:
-        with np.printoptions(precision=3, suppress=True, threshold=5):
-            properties_key_val_list = []
-            for (name, val) in dict_items.items():
-                try:
-                    curr_string = f'{name}{key_val_sep_char}{np.array(val)}'
-                except TypeError:
-                    curr_string = f'{name}{key_val_sep_char}err'     
-                properties_key_val_list.append(curr_string)
-            # properties_key_val_list = [f'{name}{key_val_sep_char}{np.array(val)}' for (name, val) in dict_items.items()]
-        
-        return param_sep_char.join(properties_key_val_list)
-
-    
-
-    def str_for_attributes_list_display(self, param_sep_char='\n', key_val_sep_char='\t'):
-        """ For rendering in attributes list like outputs 
-        # Default for attributes lists outputs:
-        Example Output:
-            speed_thresh	2.0
-            grid_bin	[3.777 1.043]
-            smooth	[1.5 1.5]
-            frate_thresh	0.1
-            time_bin_size	0.5
-        """
-        # param_sep_char='\n'
-        # key_val_sep_char='\t'
-        return PlacefieldComputationParameters._build_formatted_str_for_output(self.__dict__, param_sep_char, key_val_sep_char)
-        
-
-
-    def __hash__(self):
-        """ custom hash function that allows use in dictionary just based off of the values and not the object instance. """
-        # return hash((self.age, self.name))
-        member_names_tuple = list(self.__dict__.keys())
-        values_tuple = list(self.__dict__.values())
-        combined_tuple = tuple(member_names_tuple + values_tuple)
-        return hash(combined_tuple)
-
-
-def _normalized_occupancy(raw_occupancy, dt=None, position_srate=None):
-    # raw occupancy is defined in terms of the number of samples that fall into each bin.
-    # if position_srate is not None:
-    #     dt = 1.0 / float(position_srate)
-    #  seconds_occupancy is the number of seconds spent in each bin. This is computed by multiplying the raw occupancy (in # samples) by the duration of each sample.
-    # seconds_occupancy = raw_occupancy * dt  # converting to seconds
-    seconds_occupancy = raw_occupancy / (float(position_srate) + 1e-16) # converting to seconds
-    # seconds_occupancy = occupancy / (position_srate + 1e-16)  # converting to seconds
-    # normalized occupancy gives the ratio of samples that feel in each bin. ALL BINS ADD UP TO ONE.
-    normalized_occupancy = raw_occupancy / np.nansum(raw_occupancy) # the normalized occupancy determines the relative number of samples spent in each bin
-
-    return seconds_occupancy, normalized_occupancy
-
-
-
-class PfnConfigMixin:
-    def str_for_filename(self, is_2D=True):
-        return self.config.str_for_filename(is_2D)
-
-    
-class PfnDMixin(SimplePrintable):
-    
-    should_smooth_speed = False
-    should_smooth_firing_map = False
-    should_smooth_spatial_occupancy_map = False
-    should_smooth_final_tuning_map = True
-    
-    @property
-    def spk_pos(self):
-        return self.ratemap_spiketrains_pos
-    
-    @property
-    def spk_t(self):
-        return self.ratemap_spiketrains
-    
-    @property
-    def cell_ids(self):
-        return self.ratemap.neuron_ids
-
-    def plot_raw(self, subplots=(10, 8), fignum=None, alpha=0.5, label_cells=False, ax=None, clus_use=None):
-        """ Plots the Placefield raw spiking activity for all cells"""
-        if self.ndim < 2:
-            ## TODO: Pf1D Temporary Workaround:
-            return plotting.plot_raw(self.ratemap, self.t, self.x, 'BOTH', ax=ax, subplots=subplots)
-        else:        
-            if ax is None:
-                fig = plt.figure(fignum, figsize=(12, 20))
-                gs = GridSpec(subplots[0], subplots[1], figure=fig)
-                # fig.subplots_adjust(hspace=0.4)
-            else:
-                assert len(ax) == len(clus_use), "Number of axes must match number of clusters to plot"
-                fig = ax[0].get_figure()
-
-            # spk_pos_use = self.spk_pos
-            spk_pos_use = self.ratemap_spiketrains_pos
-
-            if clus_use is not None:
-                spk_pos_tmp = spk_pos_use
-                spk_pos_use = []
-                [spk_pos_use.append(spk_pos_tmp[a]) for a in clus_use]
-
-            for cell, (spk_x, spk_y) in enumerate(spk_pos_use):
-                if ax is None:
-                    ax1 = fig.add_subplot(gs[cell])
-                else:
-                    ax1 = ax[cell]
-                ax1.plot(self.x, self.y, color="#d3c5c5") # Plot the animal's position. This will be the same for all cells
-                ax1.plot(spk_x, spk_y, '.', markersize=0.8, color=[1, 0, 0, alpha]) # plot the cell-specific spike locations
-                ax1.axis("off")
-                if label_cells:
-                    # Put cell info (id, etc) on title
-                    info = self.cell_ids[cell]
-                    ax1.set_title(f"Cell {info}")
-
-            fig.suptitle(f"Place maps for cells with their peak firing rate (frate thresh={self.frate_thresh},speed_thresh={self.speed_thresh})")
-            return fig
-            
-        
-    def plotRaw_v_time(self, cellind, speed_thresh=False, alpha=0.5, ax=None):
-        """ Builds one subplot for each dimension of the position data
-        Updated to work with both 1D and 2D Placefields
-        """   
-        if ax is None:
-            fig, ax = plt.subplots(self.ndim, 1, sharex=True)
-            fig.set_size_inches([23, 9.7])
-        
-        if not is_iterable(ax):
-            ax = [ax]
-            
-        # plot trajectories
-        if self.ndim < 2:
-            variable_array = [self.x]
-            label_array = ["X position (cm)"]
-        else:
-            variable_array = [self.x, self.y]
-            label_array = ["X position (cm)", "Y position (cm)"]
-            
-        for a, pos, ylabel in zip(ax, variable_array, label_array):
-            a.plot(self.t, pos)
-            a.set_xlabel("Time (seconds)")
-            a.set_ylabel(ylabel)
-            pretty_plot(a)
-
-        # Grab correct spike times/positions
-        if speed_thresh:
-            spk_pos_, spk_t_ = self.run_spk_pos, self.run_spk_t
-        else:
-            spk_pos_, spk_t_ = self.spk_pos, self.spk_t
-
-        # plot spikes on trajectory
-        for a, pos in zip(ax, spk_pos_[cellind]):
-            a.plot(spk_t_[cellind], pos, ".", color=[0, 0, 0.8, alpha])
-
-        # Put info on title
-        ax[0].set_title(
-            "Cell "
-            + str(self.cell_ids[cellind])
-            + ":, speed_thresh="
-            + str(self.speed_thresh)
-        )
-        return ax
-
-    def plot_all(self, cellind, speed_thresh=True, alpha=0.4, fig=None):
-        if fig is None:
-            fig_use = plt.figure(figsize=[28.25, 11.75])
-        else:
-            fig_use = fig
-        gs = GridSpec(2, 4, figure=fig_use)
-        ax2d = fig_use.add_subplot(gs[0, 0])
-        axccg = np.asarray(fig_use.add_subplot(gs[1, 0]))
-        axx = fig_use.add_subplot(gs[0, 1:])
-        axy = fig_use.add_subplot(gs[1, 1:], sharex=axx)
-
-        self.plot_raw(speed_thresh=speed_thresh, clus_use=[cellind], ax=[ax2d])
-        self.plotRaw_v_time(cellind, speed_thresh=speed_thresh, ax=[axx, axy], alpha=alpha)
-        self._obj.spikes.plot_ccg(clus_use=[cellind], type="acg", ax=axccg)
-
-        return fig_use
-
-
-class Pf1D(PfnConfigMixin, PfnDMixin):
-    
-    @staticmethod
-    def _compute_occupancy(x, xbin, position_srate, smooth):
-        # --- occupancy map calculation -----------
-        # NRK todo: might need to normalize occupancy so sum adds up to 1
-        raw_occupancy, xedges = np.histogram(x, bins=xbin)
-        if ((smooth is not None) and (smooth > 0.0)):
-            raw_occupancy = gaussian_filter1d(raw_occupancy, sigma=smooth)
-        # # raw occupancy is defined in terms of the number of samples that fall into each bin.
-        seconds_occupancy, normalized_occupancy = _normalized_occupancy(raw_occupancy, position_srate=position_srate)
-        return seconds_occupancy, xedges
-    
-    @staticmethod   
-    def _compute_firing_map(spk_x, xbin, smooth):
-        firing_map = np.histogram(spk_x, bins=xbin)[0]
-        if ((smooth is not None) and (smooth > 0.0)):
-            firing_map = gaussian_filter1d(firing_map, sigma=smooth)
-        return firing_map
-    
-    @staticmethod   
-    def _compute_tuning_map(spk_x, xbin, occupancy, smooth, should_also_return_intermediate_firing_map=False):
-        if not PfnDMixin.should_smooth_firing_map:
-            smooth_firing_map = None
-        else:
-            smooth_firing_map = smooth
-        firing_map = Pf1D._compute_firing_map(spk_x, xbin, smooth_firing_map)
-        tuning_map = firing_map / occupancy
-        if PfnDMixin.should_smooth_final_tuning_map and ((smooth is not None) and (smooth > 0.0)):
-            tuning_map = gaussian_filter1d(tuning_map, sigma=smooth)
-        if should_also_return_intermediate_firing_map:
-            return tuning_map, firing_map
-        else:
-            return tuning_map
-    
-    def __init__(self, neurons: Neurons, position: Position, epochs: Epoch = None, frate_thresh=1, speed_thresh=5, grid_bin=1, smooth=1, ):
-        raise DeprecationWarning
-
-
-
-class Pf2D(PfnConfigMixin, PfnDMixin):
-
-    @staticmethod
-    def _compute_occupancy(x, y, xbin, ybin, position_srate, smooth, should_return_raw_occupancy=False):
-        # --- occupancy map calculation -----------
-        # NRK todo: might need to normalize occupancy so sum adds up to 1
-        # Please note that the histogram does not follow the Cartesian convention where x values are on the abscissa and y values on the ordinate axis. Rather, x is histogrammed along the first dimension of the array (vertical), and y along the second dimension of the array (horizontal).
-        raw_occupancy, xedges, yedges = np.histogram2d(x, y, bins=(xbin, ybin))
-        # occupancy = occupancy.T # transpose the occupancy before applying other operations
-        # raw_occupancy = raw_occupancy / position_srate + 10e-16  # converting to seconds
-        if ((smooth is not None) and ((smooth[0] > 0.0) & (smooth[1] > 0.0))): 
-            raw_occupancy = gaussian_filter(raw_occupancy, sigma=(smooth[1], smooth[0])) # 2d gaussian filter
-        # Histogram does not follow Cartesian convention (see Notes),
-        # therefore transpose occupancy for visualization purposes.
-        # raw occupancy is defined in terms of the number of samples that fall into each bin.
-        if should_return_raw_occupancy:
-            return raw_occupancy, xedges, yedges
-        else:   
-            seconds_occupancy, normalized_occupancy = _normalized_occupancy(raw_occupancy, position_srate=position_srate)
-            return seconds_occupancy, xedges, yedges
-
-
-        # return seconds_occupancy, xedges, yedges
-        
-    @staticmethod   
-    def _compute_firing_map(spk_x, spk_y, xbin, ybin, smooth):
-        # firing_map: is the number of spike counts in each bin for this unit
-        firing_map = np.histogram2d(spk_x, spk_y, bins=(xbin, ybin))[0]
-        if ((smooth is not None) and ((smooth[0] > 0.0) & (smooth[1] > 0.0))):
-            firing_map = gaussian_filter(firing_map, sigma=(smooth[1], smooth[0])) # need to flip smooth because the x and y are transposed
-        return firing_map
-    
-    @staticmethod   
-    def _compute_tuning_map(spk_x, spk_y, xbin, ybin, occupancy, smooth, should_also_return_intermediate_firing_map=False):
-        # raw_tuning_map: is the number of spike counts in each bin for this unit
-        if not PfnDMixin.should_smooth_firing_map:
-            smooth_firing_map = None
-        else:
-            smooth_firing_map = smooth
-        firing_map = Pf2D._compute_firing_map(spk_x, spk_y, xbin, ybin, smooth_firing_map)
-        occupancy[occupancy == 0.0] = np.nan # pre-set the zero occupancy locations to NaN to avoid a warning in the next step. They'll be replaced with zero afterwards anyway
-        occupancy_weighted_tuning_map = firing_map / occupancy # dividing by positions with zero occupancy result in a warning and the result being set to NaN. Set to 0.0 instead.
-        occupancy_weighted_tuning_map = np.nan_to_num(occupancy_weighted_tuning_map, copy=True, nan=0.0) # set any NaN values to 0.0, as this is the correct weighted occupancy
-        occupancy[np.isnan(occupancy)] = 0.0 # restore these entries back to zero
-        
-        if PfnDMixin.should_smooth_final_tuning_map and ((smooth is not None) and ((smooth[0] > 0.0) & (smooth[1] > 0.0))):
-            occupancy_weighted_tuning_map = gaussian_filter(occupancy_weighted_tuning_map, sigma=(smooth[1], smooth[0])) # need to flip smooth because the x and y are transposed
-            
-        if should_also_return_intermediate_firing_map:
-            return occupancy_weighted_tuning_map, firing_map
-        else:
-            return occupancy_weighted_tuning_map
-
-    def __init__(self, neurons: Neurons, position: Position, epochs: Epoch = None, frate_thresh=1, speed_thresh=5, grid_bin=(1,1), smooth=(1,1), ):
-        raise DeprecationWarning
-
-# First, interested in answering the question "where did the animal spend its time on the track" to assess the relative frequency of events that occur in a given region. If the animal spends a lot of time in a certain region,
-# it's more likely that any cell, not just the ones that hold it as a valid place field, will fire there.
-    # this can be done by either binning (lumping close position points together based on a standardized grid), neighborhooding, or continuous smearing. 
-
-class PfND(PfnConfigMixin, PfnDMixin, PfnDPlottingMixin):
-    """Represents a collection of placefields over binned,  N-dimensional space. """
-
-    def __init__(self, spikes_df: pd.DataFrame, position: Position, epochs: Epoch = None, frate_thresh=1, speed_thresh=5, grid_bin=(1,1), smooth=(1,1)):
-        """computes 2d place field using (x,y) coordinates. It always computes two place maps with and
-        without speed thresholds.
-
-        Parameters
-        ----------
-        spikes_df: pd.DataFrame
-        position : core.Position
-        epochs : core.Epoch
-            specifies the list of epochs to include.
-        grid_bin : int
-            bin size of position bining, by default 5
-        speed_thresh : int
-            speed threshold for calculating place field
-        """
-        self._save_intermediate_firing_maps = True # False is not yet implemented
-        # save the config that was used to perform the computations
-        self.config = PlacefieldComputationParameters(speed_thresh=speed_thresh, grid_bin=grid_bin, smooth=smooth, frate_thresh=frate_thresh)
-        self.position_srate = position.sampling_rate
-        # Set the dimensionality of the PfND object from the position's dimensionality
-        self.ndim = position.ndim
-        
-        self._included_thresh_neurons_indx = None
-        self._peak_frate_filter_function = None        
-        self.ratemap = None
-        self.ratemap_spiketrains = None
-        self.ratemap_spiketrains_pos = None
-        # self.t = None
-        # self.x = None
-        # self.speed = None
-        # self.y = None
-        self._filtered_pos_df = None
-        self._filtered_spikes_df = None
-        self.xbin = None
-        self.ybin = None 
-        self.bin_info = None
-        
-        # Perform the primary setup to build the placefield
-        self.setup(position, spikes_df, epochs)
-        self.compute()
-        
- 
-    
-        # done!
-    def setup(self, position: Position, spikes_df, epochs: Epoch, debug_print=False):
-        """ do the preliminary setup required to build the placefields
-        
-        Adds columns to the spikes and positions dataframes, etc.
-        """
-
         pos_df = position.to_dataframe()
         spk_df = spikes_df.copy()
         
@@ -1077,6 +555,10 @@
             # filter the pos_df:
             self._filtered_pos_df = pos_df.position.time_sliced(epochs.starts, epochs.stops) # 5378 rows × 18 columns
         else:
+            assert len(ax) == len(
+                clus_use
+            ), "Number of axes must match number of clusters to plot"
+            fig = ax[0].get_figure()
             # if no epochs filtering, set the filtered objects to be sliced by the available range of the position data (given by position.t_start, position.t_stop)
             self._filtered_spikes_df = spk_df.spikes.time_sliced(position.t_start, position.t_stop)
             self._filtered_pos_df = pos_df.position.time_sliced(position.t_start, position.t_stop)
