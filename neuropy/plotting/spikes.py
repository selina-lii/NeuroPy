--- conflicted
+++ resolved
@@ -2,18 +2,7 @@
 import matplotlib as mpl
 from .. import core
 import numpy as np
-<<<<<<< HEAD
-import seaborn as sns
-from neuropy.utils.ccg import correlograms
-from neuropy.analyses import correlations
-try:
-    import cupy as cp
-except ImportError:
-    cp = None
-
-=======
 from neuropy.utils.colors_util import ColorsUtil
->>>>>>> 89853d88
 
 def plot_raster(
     neurons: core.Neurons,
@@ -22,15 +11,9 @@
     color=None,
     marker="|",
     markersize=2,
-    markeredgewidth=1,
     add_vert_jitter=False,
-<<<<<<< HEAD
-    alpha=1,
-    rasterized=False,
-=======
->>>>>>> 89853d88
 ):
-    """creates raster plot using spiketrains in neurons
+    """creates raster plot using spiktrains in neurons
 
     Parameters
     ----------
@@ -39,7 +22,7 @@
     ax : obj, optional
         axis to plot onto, by default None
     sort_by_frate : bool, optional
-        If True then sorts spikes by the number of spikes (frate), by default False
+        If true then sorts spikes by the number of spikes (frate), by default False
     color : [type], optional
         color for raster plots, by default None
     marker : str, optional
@@ -71,64 +54,18 @@
             jitter_add, alpha_use = 0, 0.5
         ax.plot(
             spiketrain,
-            ((ind + 1) * np.ones(len(spiketrain)) + jitter_add),
+            (ind + 1) * np.ones(len(spiketrain)) + jitter_add,
             marker,
             markersize=markersize,
-<<<<<<< HEAD
-            markeredgewidth=markeredgewidth,
-            color=color[ind],
-            alpha=alpha,
-            rasterized=rasterized,
-=======
             color=color[ind],
             alpha=alpha_use,
->>>>>>> 89853d88
         )
 
     ax.set_xlim([neurons.t_start, neurons.t_stop])
-    # ax.ticklabel_format(axis="x", useOffset=False)
-    # ax.tick_params(axis="x", rotation=30)
     ax.set_xlabel("Time (s)")
-    ax.set_ylabel("Neurons")
+    ax.set_ylabel("Units")
 
     return ax
-
-
-def plot_binned_raster(
-    binned_spiketrain: (core.BinnedSpiketrain, core.Mua),
-    event_times: np.ndarray or list,
-    buffer_sec: tuple = (5, 5),
-    neuron_id: int = 0,
-    nxticks=5,
-    event_label: str = "event",
-    ax=None,
-    **kwargs,
-):
-    """Plot binned spike train raster in colormap. **kwargs to seaborn.heatmap"""
-    if ax is None:
-        _, ax = plt.subplots()
-
-    fr_array, pe_times = core.neurons.binned_pe_raster(
-        binned_spiketrain,
-        event_times,
-        buffer_sec=buffer_sec,
-        neuron_id=neuron_id,
-    )
-
-    xtick_inds = np.linspace(0, len(pe_times) - 1, nxticks).astype(int)
-
-    sns.heatmap(
-        fr_array,
-        ax=ax,
-        xticklabels=int(np.mean(np.diff(xtick_inds)).astype(int)),
-        **kwargs,
-    )
-
-    ax.set_xticklabels(np.round(pe_times[xtick_inds], 2))
-    ax.set_xlabel(f"Time from {event_label}")
-    ax.set_ylabel(f"{event_label} #")
-
-    return ax, fr_array, pe_times
 
 
 def plot_mua(mua: core.Mua, ax=None, **kwargs):
@@ -140,97 +77,19 @@
     ax.set_ylabel("Spike counts")
 
 
-def plot_correlograms(
-        neurons : core.Neurons,
-        clus_use,
-        sample_rate=1.0,
-        type="all",
-        bin_size=0.001,
-        window_size=0.05,
-        ax=None,
-        use_cupy=False
-):
-
-    if isinstance(clus_use, int):
-        clus_use = [clus_use]
-
-    ccgs = correlations.spike_correlations(
-        neurons,
-        sample_rate=sample_rate,
-        bin_size=bin_size,
-        window_size=window_size,
-        use_cupy=use_cupy)
-
-    # Adjust for CCG or ACG only
-    if type == "ccgs_only":
-        ccgs = ccgs[0, 1, :].reshape(1, 1, -1)
-
-    # Check the shape of ccgs to determine if it’s an ACG or CCG
-    is_acg = ccgs.shape[0] == 1 and ccgs.shape[1] == 1  # Shape is (1, 1, N) for ACGs
-
-    # Determine subplot dimensions based on the correlogram shape
-    if ax is None:
-        fig, ax = plt.subplots(ccgs.shape[0], ccgs.shape[1], squeeze=False)  # Always create 2D array of axes
-
-    # Make sure `ax` is a 2D array for reshaping
-    if isinstance(ax, plt.Axes):
-        ax = np.array([ax])  # Convert single Axes object to array for consistency
-
-    # Calculate bins for the histogram
-    winsize_bins = 2 * int(0.5 * window_size / bin_size) + 1
-
-    # Plot correlograms using pertinent library
-
-    bins = np.linspace(-window_size / 2, window_size / 2, winsize_bins)
-
-    # Plot
-    if use_cupy:
-        for a, ccg in zip(ax.reshape(-1), ccgs.reshape(-1, ccgs.shape[2])):
-            ccg_cpu = ccg.get()
-
-            a.bar(bins, ccg_cpu, width=bins[1] - bins[0])
-
-            if is_acg:
-                a.axvline(-0.001, color='blue', linestyle='--', linewidth=1,
-                          label='Refractory Period Boundary')  # Line at -1 ms
-                a.axvline(0.001, color='blue', linestyle='--', linewidth=1)  # Line at +1 ms
-
-            a.set_xticks([-window_size / 2, 0, window_size / 2])
-            a.set_xlabel("Time (s)")
-            a.set_ylabel("Spike Count")
-    else:
-        for a, ccg in zip(ax.reshape(-1), ccgs.reshape(-1, ccgs.shape[2])):
-            a.bar(bins, ccg, width=bins[1] - bins[0])
-
-            if is_acg:
-                a.axvline(-0.001, color='blue', linestyle='--', linewidth=1,
-                          label='Refractory Period Boundary')  # Line at -1 ms
-                a.axvline(0.001, color='blue', linestyle='--', linewidth=1)  # Line at +1 ms
-
-            a.set_xticks([-window_size / 2, 0, window_size / 2])
-            a.set_xlabel("Time (s)")
-            a.set_ylabel("Spike Count")
-    plt.tight_layout()
-
-    return ax
-
-
 def plot_ccg(self, clus_use, type="all", bin_size=0.001, window_size=0.05, ax=None):
-    """
-    Plot CCG for clusters in clus_use (list, max length = 2). Supply only one cluster in clus_use for ACG only.
+
+    """Plot CCG for clusters in clus_use (list, max length = 2). Supply only one cluster in clus_use for ACG only.
     type: 'all' or 'ccg_only'.
-    ax (optional): if supplied len(ax) must be 1 for type='ccg_only' or nclus^2 for type 'all'
-    """
-    if isinstance(clus_use, int):
-        clus_use = [clus_use]
+    ax (optional): if supplied len(ax) must be 1 for type='ccg_only' or nclus^2 for type 'all'"""
 
     def ccg_spike_assemble(clus_use):
         """Assemble an array of sorted spike times and cluIDs for the input cluster ids the list clus_use"""
         spikes_all, clus_all = [], []
         [
             (
-                spikes_all.append(self.spiketrains[idc]),
-                clus_all.append(np.ones_like(self.spiketrains[idc]) * idc),
+                spikes_all.append(self.times[idc]),
+                clus_all.append(np.ones_like(self.times[idc]) * idc),
             )
             for idc in clus_use
         ]
@@ -242,50 +101,30 @@
 
         return spikes_sorted, clus_sorted.astype("int")
 
-    # Assemble spike times and cluster IDs
     spikes_sorted, clus_sorted = ccg_spike_assemble(clus_use)
-
-    # Calculate the correlograms
     ccgs = correlograms(
         spikes_sorted,
         clus_sorted,
-        sample_rate=self.sampling_rate,
+        sample_rate=self._obj.sampfreq,
         bin_size=bin_size,
         window_size=window_size,
     )
 
-    # Adjust for CCG or ACG only
     if type == "ccgs_only":
         ccgs = ccgs[0, 1, :].reshape(1, 1, -1)
 
-    # Check the shape of ccgs to determine if it’s an ACG or CCG
-    is_acg = ccgs.shape[0] == 1 and ccgs.shape[1] == 1  # Shape is (1, 1, N) for ACGs
-
-    # Determine subplot dimensions based on the correlogram shape
     if ax is None:
-        fig, ax = plt.subplots(ccgs.shape[0], ccgs.shape[1], squeeze=False)  # Always create 2D array of axes
-
-    # Make sure `ax` is a 2D array for reshaping
-    if isinstance(ax, plt.Axes):
-        ax = np.array([ax])  # Convert single Axes object to array for consistency
-
-    # Calculate bins for the histogram
+        fig, ax = plt.subplots(ccgs.shape[0], ccgs.shape[1])
+
     winsize_bins = 2 * int(0.5 * window_size / bin_size) + 1
-    bins = np.linspace(-window_size / 2, window_size / 2, winsize_bins)
-
-    # Plotting each correlogram
+    bins = np.linspace(0, 1, winsize_bins)
     for a, ccg in zip(ax.reshape(-1), ccgs.reshape(-1, ccgs.shape[2])):
-        a.bar(bins, ccg, width=bins[1] - bins[0])
-
-        if is_acg:
-            a.axvline(-0.001, color='blue', linestyle='--', linewidth=1,
-                      label='Refractory Period Boundary')  # Line at -1 ms
-            a.axvline(0.001, color='blue', linestyle='--', linewidth=1)  # Line at +1 ms
-
-        a.set_xticks([-window_size / 2, 0, window_size / 2])
+        a.bar(bins, ccg, width=1 / (winsize_bins - 1))
+        a.set_xticks([0, 1])
+        a.set_xticklabels(np.ones((2,)) * np.round(window_size / 2, 2))
         a.set_xlabel("Time (s)")
         a.set_ylabel("Spike Count")
-    plt.tight_layout()
+        pretty_plot(a)
 
     return ax
 
