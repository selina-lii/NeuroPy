import numpy as np
from ..utils import mathutil
from . import DataWriter


class Ratemap(DataWriter):
    def __init__(
        self,
        tuning_curves: np.ndarray,
        xbin=None,
        ybin=None,
        occupancy=None,
        neuron_ids=None,
        metadata=None,
    ) -> None:
        super().__init__()

        assert tuning_curves.ndim <= 3, "tuning curves shape should be <= 3"
        self.tuning_curves = np.asarray(tuning_curves)
        if neuron_ids is not None:
            assert len(neuron_ids) == self.tuning_curves.shape[0]
            self.neuron_ids = np.asarray(neuron_ids)
        self.xbin = xbin
        self.ybin = ybin
        self.occupancy = occupancy

        self.metadata = metadata

    @property
    def xbin_centers(self):
        return self.xbin[:-1] + np.diff(self.xbin) / 2

    @property
    def ybin_centers(self):
        return self.ybin[:-1] + np.diff(self.ybin) / 2

    @property
    def n_neurons(self):
        return self.tuning_curves.shape[0]

    def ndim(self):
        return self.tuning_curves.ndim - 1
<<<<<<< HEAD
    
    
    @property
    def normalized_tuning_curves(self):
        return mathutil.min_max_scaler(self.tuning_curves)
    
    def get_sort_indicies(self, sortby=None):
        curr_tuning_curves = self.normalized_tuning_curves
        ind = np.unravel_index(np.argsort(curr_tuning_curves, axis=None), curr_tuning_curves.shape)
        
        if sortby is None:
            sort_ind = np.argsort(np.argmax(self.normalized_tuning_curves, axis=1))
        elif isinstance(sortby, (list, np.ndarray)):
            sort_ind = sortby
        else:
            sort_ind = np.arange(n_neurons) 
=======

    def peak_firing_rate(self):
        return np.max(self.tuning_curves, axis=1)

    def get_field_locations(self):
        pass
>>>>>>> 2fe8f576
<|MERGE_RESOLUTION|>--- conflicted
+++ resolved
@@ -40,7 +40,6 @@
 
     def ndim(self):
         return self.tuning_curves.ndim - 1
-<<<<<<< HEAD
     
     
     @property
@@ -57,11 +56,10 @@
             sort_ind = sortby
         else:
             sort_ind = np.arange(n_neurons) 
-=======
+            sort_ind = np.arange(n_neurons) 
 
     def peak_firing_rate(self):
         return np.max(self.tuning_curves, axis=1)
 
     def get_field_locations(self):
-        pass
->>>>>>> 2fe8f576
+        pass